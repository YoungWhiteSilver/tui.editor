{
  "name": "tui-editor",
<<<<<<< HEAD
  "version": "0.12.14",
=======
>>>>>>> 3d955389
  "description": "private",
  "authors": [
    {
      "name": "Sungho Kim",
      "email": "shirenbeat@gmail.com"
    }
  ],
  "moduleType": [
    "globals"
  ],
  "main": [
    "dist/tui-editor.js",
    "dist/tui-editor.css"
  ],
  "license": "MIT",
  "ignore": [
    "**/.*",
    "node_modules",
    "bower_components",
    "lib/",
    "test",
    "tests"
  ],
  "keywords": [],
  "dependencies": {
    "tui-code-snippet": "^1.2.4",
    "codemirror": "^5.25.0",
    "highlightjs": "^9.10.0",
    "jquery": "~2.1.4",
    "markdown-it": "^8.3.1",
    "toMark": "https://github.com/nhnent/toMark.git#0.0.14",
<<<<<<< HEAD
    "squire-rte": "kyuwoo-choi/Squire#tui-editor-release"
=======
    "squire-rte": "kyuwoo-choi/Squire#tui-editor-release",
    "plantuml-encoder": "^1.2.4"
>>>>>>> 3d955389
  },
  "devDependencies": {
    "tui-component-colorpicker": "~1.0.2",
    "tui-code-snippet": "^1.2.4",
    "codemirror": "5.25.0",
    "highlightjs": "9.10.0"
  },
  "resolutions": {
    "jquery": "~2.1.4",
    "tui-code-snippet": "1.2.1"
  }
}<|MERGE_RESOLUTION|>--- conflicted
+++ resolved
@@ -1,9 +1,6 @@
 {
   "name": "tui-editor",
-<<<<<<< HEAD
   "version": "0.12.14",
-=======
->>>>>>> 3d955389
   "description": "private",
   "authors": [
     {
@@ -16,7 +13,9 @@
   ],
   "main": [
     "dist/tui-editor.js",
-    "dist/tui-editor.css"
+    "dist/tui-editor.min.js",
+    "dist/tui-editor.css",
+    "dist/tui-editor-contents.css"
   ],
   "license": "MIT",
   "ignore": [
@@ -35,18 +34,11 @@
     "jquery": "~2.1.4",
     "markdown-it": "^8.3.1",
     "toMark": "https://github.com/nhnent/toMark.git#0.0.14",
-<<<<<<< HEAD
-    "squire-rte": "kyuwoo-choi/Squire#tui-editor-release"
-=======
     "squire-rte": "kyuwoo-choi/Squire#tui-editor-release",
     "plantuml-encoder": "^1.2.4"
->>>>>>> 3d955389
   },
   "devDependencies": {
-    "tui-component-colorpicker": "~1.0.2",
-    "tui-code-snippet": "^1.2.4",
-    "codemirror": "5.25.0",
-    "highlightjs": "9.10.0"
+    "tui-component-colorpicker": "~1.0.2"
   },
   "resolutions": {
     "jquery": "~2.1.4",
