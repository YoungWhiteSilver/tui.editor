<<<<<<< HEAD
/* eslint-disable max-len, max-nested-callbacks */
=======
/* eslint-disable max-nested-callbacks */
>>>>>>> 3d955389

import WysiwygEditor from '../src/js/wysiwygEditor';
import EventManager from '../src/js/eventManager';
import ListManager from '../src/js/wwListManager';

describe('WysiwygEditor', () => {
    let $container, em, wwe;

    beforeEach(() => {
        $container = $('<div />');

        $('body').append($container);

        em = new EventManager();

        wwe = new WysiwygEditor($container, em);

        wwe.init();
        wwe.editor.focus();
    });

    // we need to wait squire input event process
    afterEach(done => {
        setTimeout(() => {
            $('body').empty();
            done();
        });
    });

    describe('reset()', () => {
        it('set content blank', () => {
            wwe.setValue('<h1>HELLO WORLD</h1>');
            wwe.reset();
            expect(wwe.getValue()).toEqual('<br />');
        });
    });

    describe('managing key event handlers', () => {
        beforeEach(() => {
            wwe.componentManager.addManager('list', ListManager);
        });

        it('add key event handler and run', () => {
            const handler = jasmine.createSpy('keyEventHandler');
            wwe.addKeyEventHandler(handler);
            em.emit('wysiwygKeyEvent', {
                keyMap: 'HOME',
                data: {keyCode: 0}
            });
            expect(handler).toHaveBeenCalled();
        });

        it('add key event with particular keymap and run', () => {
            const handler = jasmine.createSpy('keyEventHandler');
            wwe.addKeyEventHandler('HOME', handler);
            em.emit('wysiwygKeyEvent', {
                keyMap: 'HOME',
                data: {keyCode: 0}
            });
            expect(handler).toHaveBeenCalled();
        });

        it('run particular keymap and default', () => {
            const handler = jasmine.createSpy('keyEventHandler');
            wwe.addKeyEventHandler('HOME', handler);
            wwe.addKeyEventHandler(handler);
            em.emit('wysiwygKeyEvent', {
                keyMap: 'HOME',
                data: {keyCode: 0}
            });
            expect(handler.calls.count()).toEqual(2);
        });

        it('if handler returns false stop invoke next handler', () => {
            const handler = jasmine.createSpy('keyEventHandler');
            wwe.addKeyEventHandler('HOME', () => false);
            wwe.addKeyEventHandler('HOME', handler);
            em.emit('wysiwygKeyEvent', {
                keyMap: 'HOME',
                data: {keyCode: 0}
            });
            expect(handler).not.toHaveBeenCalled();
        });

        it('if defalut handler returns false dont invoke keymap handler', () => {
            const handler = jasmine.createSpy('keyEventHandler');
            wwe.addKeyEventHandler(() => false);

            wwe.addKeyEventHandler('HOME', handler);

            em.emit('wysiwygKeyEvent', {
                keyMap: 'HOME',
                data: {keyCode: 0}
            });
            expect(handler).not.toHaveBeenCalled();
        });

        it('should insert 4 spaces when "TAB" pressed', () => {
            wwe.getEditor().setHTML('');

            em.emit('wysiwygKeyEvent', {
                keyMap: 'TAB',
                data: {
                    preventDefault: () => {}
                }
            });

            expect(wwe.get$Body().find('div').text()).toBe('\u00a0\u00a0\u00a0\u00a0');
        });

        it('should not insert 4 spaces when "TAB" pressed in list item', () => {
            const range = wwe.getEditor().getSelection();

            wwe.getEditor().setHTML('<ul><li><div><br></div></li></ul>');

            range.setStart(wwe.get$Body().find('li>div')[0], 0);
            range.collapse(true);
            wwe.getEditor().setSelection(range);

            em.emit('wysiwygKeyEvent', {
                keyMap: 'TAB',
                data: {
                    preventDefault: () => {}
                }
            });

            expect(wwe.get$Body().find('div').text()).toBe('');
        });

        it('should not insert 4 spaces when "TAB" pressed in task list', () => {
            const range = wwe.getEditor().getSelection();

            wwe.getEditor().setHTML('<ul><li class="task-list-item"><div><input type="checkbox"/><br></div></li></ul>');

            range.setStartAfter(wwe.get$Body().find('div>input')[0]);
            range.collapse(true);
            wwe.getEditor().setSelection(range);

            em.emit('wysiwygKeyEvent', {
                keyMap: 'TAB',
                data: {
                    preventDefault: () => {}
                }
            });

            expect(wwe.get$Body().find('div').text()).toBe('');
        });
    });

    describe('Event', () => {
        beforeEach(done => {
            // 스콰이어가 셋팅된 프레임에 입력된 데이터들에 대한 이벤트는 발생하지 않아 프레임지연
            setTimeout(() => {
                done();
            }, 0);
        });

        it('when something changed in editor Emit contentChangedFromWysiwyg event', done => {
            em.listen('contentChangedFromWysiwyg', editor => {
                expect(editor).toBe(wwe);
                done();
            });

            wwe.editor.insertHTML('<p>test</p>');
        });

        it('when something changed in editor Emit change.wysiwygEditor event', done => {
            // events of squire are asynchronous
            em.listen('changeFromWysiwyg', () => {
                done();
            });

            wwe.editor.insertPlainText('t');
        });

        it('when something changed in editor Emit change event', done => {
            // squire event fire asynchronous
            em.listen('change', ev => {
                expect(ev.source).toEqual('wysiwyg');
                done();
            });

            wwe.editor.insertHTML('t');
        });

<<<<<<< HEAD
        it('should not fire change event when getValue', done => {
            em.listen('change', fail);
            wwe.getValue();
            setTimeout(done, 100);
=======
        it('fire change event when getValue after', done => {
            em.listen('change', ev => {
                expect(ev.source).toEqual('wysiwyg');
                done();
            });

            wwe.getEditor().setHTML('TEST');

            // 이벤트가 한프레임 뒤에 발생해 각 단계별로 한프레임씩 지연실행
            setTimeout(() => {
                wwe.getValue();
                setTimeout(() => {
                    wwe.getEditor().insertHTML('TEST2');
                }, 1000);
            }, 0);
>>>>>>> 3d955389
        });

        it('when editor gain focus, emit focus event', () => {
            em.listen('focus', ev => {
                expect(ev.source).toEqual('wysiwyg');
            });

            wwe.editor.focus();
        });

        it('when editor lost focus, emit blur event', () => {
            em.listen('blur', ev => {
                expect(ev.source).toEqual('wysiwyg');
            });

            wwe.editor.blur();
        });

        it('fire stateChange event when state changed', () => {
            em.listen('stateChange', data => {
                expect(data.bold).toBe(true);
            });

            wwe.editor.modifyDocument(() => {
                wwe.editor.insertPlainText('test');
            });

            wwe.editor.bold();
        });
    });

    describe('getValue, setValue', () => {
        it('remove all unnecessary brs', () => {
            const html = '<h1>1</h1><h1>2</h1>';
            wwe.setValue(html);
            expect(wwe.getValue()).toEqual('<h1>1</h1><h1>2</h1><br />');
        });

        it('dont remove necessary brs', () => {
            const html = '<h1>1</h1><div><br></div><h1>2</h1>';
            wwe.setValue(html);
            expect(wwe.getValue()).toEqual('<h1>1</h1><br /><h1>2</h1><br />');
        });

        it('remove contentEditable block tag(div)', () => {
            const html = 'abcde<br />efg';
            wwe.setValue(html);
            expect(wwe.getValue()).toEqual('abcde<br />efg<br />');
        });

        it('empty line replace to br', () => {
            const html = '<div><br /></div>test';
            wwe.setValue(html);
            expect(wwe.getValue()).toEqual('<br />test<br />');
        });

        it('empty line li dont replace to br', () => {
            const html = '<ul><li></li></ul>';
            wwe.setValue(html);
            expect(wwe.getValue()).toEqual(`${html}<br />`);
        });

        it('prevent text, image merge', () => {
            /* eslint-disable */
            const html = '<p>test<br><img src="data:image/png;base64,iVBORw0KGgoAAAANSUhEUgAAAAQAAAAFCAYAAABirU3bAAAAXklEQVQIHWM8OeXvfwaW/wx/fjMwsHMwMjD9BLH+MDIwMTIy/PnJwMDMI87aIMiswCDMx89w98UNBpZX/48zbLx7h0H/TTjDo18nGZjYWVkZOLm5GU587mb4wvCcAQACuB2BMklKxwAAAABJRU5ErkJggg==" alt="image"></p>';
            /* eslint-enable */
            wwe.setValue(html);
            expect(wwe.get$Body().find('div').length).toEqual(3);
            expect(wwe.get$Body().find('div').eq(0).text()).toEqual('test');
            expect(wwe.get$Body().find('div').eq(1).find('img').length).toEqual(1);
        });

        it('record undo state after all setValue process not setHTML', done => {
            const html = '<ul><li>test</li></ul>';

            em.listen('wysiwygSetValueAfter', () => {
                wwe.get$Body().html('<h2>test<br></h2>');
            });

            wwe.setValue(html);

            setTimeout(() => {
                wwe.getEditor().insertHTML('<h1>test</h1>');
                setTimeout(() => {
                    wwe.getEditor().undo();
                    expect(wwe.get$Body().find('h1').length).toEqual(0);
                    expect(wwe.get$Body().find('h2').length).toEqual(1);
                    done();
                }, 0);
            }, 0);
        });

        it('move cursor to end after setValue() cuz we need new range after whole conntent changed', () => {
            wwe.setValue('<ul><li><div>test</div></li></ul><div>test2<br></div>');
            const range = wwe.getEditor().getSelection();

            expect(range.startContainer).toBe(wwe.get$Body().find('div')[1]);
            expect(range.startOffset).toEqual(1);
        });
    });

    describe('insertText()', () => {
        let sqe,
            selection,
            $body;

        beforeEach(() => {
            sqe = wwe.getEditor();
            selection = sqe.getSelection().cloneRange();
            $body = sqe.get$Body();
        });

        it('to cursor position', () => {
            sqe.setHTML('<div>text  here<br/></div>');

            selection.setStart($body.find('div')[0].firstChild, 5);
            selection.collapse(true);
            sqe.setSelection(selection);

            wwe.insertText('insert');

            expect($body[0].textContent).toEqual('text insert here');
        });

        it('to selected area', () => {
            sqe.setHTML('<div>text here<br/></div>');

            selection.setStart($body.find('div')[0].firstChild, 5);
            selection.setEnd($body.find('div')[0].firstChild, 9);
            sqe.setSelection(selection);

            wwe.insertText('replaced');

            expect($body[0].textContent).toEqual('text replaced');
        });
    });

    it('get$Body() get current wysiwyg iframe body that wrapped jquery', () => {
        expect(wwe.get$Body().length).toEqual(1);
        expect(wwe.get$Body().prop('tagName')).toEqual('DIV');
        expect(wwe.get$Body().hasClass('tui-editor-contents')).toBe(true);
    });

    it('hasFormatWithRx() check hasFormat with RegExp', () => {
        wwe.setValue('<h1>hasHeading</h1>');
        expect(wwe.hasFormatWithRx(/h[\d]/i)[0]).toEqual('H1');
    });

    describe('_wrapDefaultBlockTo', () => {
        it('wrap selection defulat block', done => {
            const range = wwe.getEditor().getSelection().cloneRange();

            wwe.get$Body().html('abcdef');

            range.setStart(wwe.get$Body()[0].firstChild, 4);
            range.collapse(true);
            wwe._wrapDefaultBlockTo(range);

            expect(wwe.getEditor().getHTML().replace(/<br \/>|<br>/g, '')).toEqual('<div>abcdef</div>');
            done();
        });
    });

    describe('breakToNewDefaultBlock()', () => {
        it('make new defulatBlock then move selection to it', () => {
            wwe.get$Body().html('<div>aef<br></div>');

            const range = wwe.getEditor().getSelection().cloneRange();

            range.setStart(wwe.get$Body()[0], 0);
            range.collapse(true);
            wwe.breakToNewDefaultBlock(range);

            expect(wwe.getEditor().getHTML()).toEqual('<div>aef<br></div><div><br></div>');
            expect(wwe.getEditor().getSelection().startContainer.textContent).toEqual('');
            expect(wwe.getEditor().getSelection().startContainer.tagName).toEqual('DIV');
        });

        it('make new defulatBlock to body child then move selection to it', () => {
            wwe.get$Body().html('<h1><div>aef<br></div></h1>');

            const range = wwe.getEditor().getSelection().cloneRange();

            // select text node
            range.setStart(wwe.get$Body().find('div')[0], 0);
            range.collapse(true);
            wwe.breakToNewDefaultBlock(range);

            expect(wwe.getEditor().getHTML()).toEqual('<h1><div>aef<br></div></h1><div><br></div>');
            expect(wwe.getEditor().getSelection().startContainer.textContent).toEqual('');
            expect(wwe.getEditor().getSelection().startContainer.tagName).toEqual('DIV');
        });
    });

    describe('unwrapBlockTag()', () => {
        it('unwrap tag of current selection with tag name', () => {
            const range = wwe.getEditor().getSelection().cloneRange();

            wwe.get$Body().html('<h1><div>test<br></div></h1>');

            range.selectNode(wwe.get$Body().find('div')[0].firstChild);
            range.collapse(true);
            wwe.getEditor().setSelection(range);
            wwe.unwrapBlockTag('H1');

            expect(wwe.getValue().replace(/<br \/>/g, '')).toEqual('test');
        });

        it('unwrap tag of current selection with condition callback', () => {
            const range = wwe.getEditor().getSelection().cloneRange();

            wwe.get$Body().html('<h1><div>test<br></div></h1>');

            range.selectNode(wwe.get$Body().find('div')[0].firstChild);
            range.collapse(true);
            wwe.getEditor().setSelection(range);

            wwe.unwrapBlockTag(tagName => tagName === 'H1');

            expect(wwe.getValue().replace(/<br \/>/g, '')).toBe('test');
        });
    });

    describe('replace node\'s content text', () => {
        it('replace text without affect tags', () => {
            wwe.get$Body().html('<ul><li class="custom-class">list1</li><li>list2</li></ul>');

            wwe.replaceContentText(wwe.get$Body().find('li')[0], 'list1', 'list2');

            expect(wwe.getValue().replace(/<br \/>/g, ''))
                .toBe('<ul><li class="custom-class">list2</li><li>list2</li></ul>');
        });
    });

    describe('focus()', () => {
        it('focus to ww editor', () => {
            wwe.getEditor().focus = jasmine.createSpy('focus');
            wwe.focus();
            expect(wwe.getEditor().focus).toHaveBeenCalled();
        });
    });

    describe('move cursor to start, end', () => {
        beforeEach(() => {
            wwe.setHeight(30);
        });
        it('move cursor to end and scroll to end', () => {
            wwe.setValue('a<br>a<br>a<br>a<br>a<br>a<br>a<br>a<br>a<br>a<br>a<br>a<br>a<br>a<br>a<br>a<br>');
            wwe.moveCursorToEnd();

            const range = wwe.getRange();

            expect(wwe.scrollTop()).not.toEqual(0);
            expect(range.startContainer).toEqual(wwe.get$Body()[0].lastChild);
            expect(range.startOffset).toEqual(1);
        });
        it('move cursor to start and scroll to top', () => {
            wwe.setValue('a<br>a<br>a<br>a<br>a<br>a<br>a<br>a<br>a<br>a<br>a<br>a<br>a<br>a<br>a<br>a<br>');
            wwe.moveCursorToEnd();
            wwe.moveCursorToStart();

            const range = wwe.getRange();

            expect(wwe.scrollTop()).toEqual(0);
            expect(range.startContainer).toEqual(wwe.get$Body().find('div')[0].firstChild);
            expect(range.startOffset).toEqual(0);
        });
    });

    describe('get current range', () => {
        it('get range', () => {
            const range = wwe.getEditor().getSelection();
            expect(wwe.getRange()).toEqual(range);
        });
    });

    describe('defer()', () => {
        it('should run passed callback on next frame', done => {
            let count = 0;

            wwe.defer(() => {
                expect(count).toEqual(1);
                done();
            });

            count += 1;
        });

        it('should not run passed callback on next frame if editor is not valid #1', () => {
            wwe.defer(() => {
                fail('defer() callback has been called');
            });

            wwe.remove();
        });

        it('should not run passed callback on next frame if editor is not valid #2', () => {
            wwe.defer(() => {
                fail('defer() callback has been called');
            });

            wwe.$editorContainerEl.remove();
        });
    });

    describe('_getLastListString ', () => {
        it('should get last list string', () => {
            expect(wwe._getLastLiString('UL>LI>UL>LI>OL>LI>DIV')).toEqual('LI>DIV');
            expect(wwe._getLastLiString('UL>LI>UL>LI>OL>LI.te-task-list>DIV')).toEqual('LI.te-task-list>DIV');
        });
        it('should return empty string when Last LI not exists', () => {
            expect(wwe._getLastLiString('DIV')).toEqual('');
            expect(wwe._getLastLiString('BLOCKQUOTE>DIV')).toEqual('');
        });
    });
});<|MERGE_RESOLUTION|>--- conflicted
+++ resolved
@@ -1,8 +1,4 @@
-<<<<<<< HEAD
-/* eslint-disable max-len, max-nested-callbacks */
-=======
 /* eslint-disable max-nested-callbacks */
->>>>>>> 3d955389
 
 import WysiwygEditor from '../src/js/wysiwygEditor';
 import EventManager from '../src/js/eventManager';
@@ -188,28 +184,10 @@
             wwe.editor.insertHTML('t');
         });
 
-<<<<<<< HEAD
         it('should not fire change event when getValue', done => {
             em.listen('change', fail);
             wwe.getValue();
             setTimeout(done, 100);
-=======
-        it('fire change event when getValue after', done => {
-            em.listen('change', ev => {
-                expect(ev.source).toEqual('wysiwyg');
-                done();
-            });
-
-            wwe.getEditor().setHTML('TEST');
-
-            // 이벤트가 한프레임 뒤에 발생해 각 단계별로 한프레임씩 지연실행
-            setTimeout(() => {
-                wwe.getValue();
-                setTimeout(() => {
-                    wwe.getEditor().insertHTML('TEST2');
-                }, 1000);
-            }, 0);
->>>>>>> 3d955389
         });
 
         it('when editor gain focus, emit focus event', () => {
