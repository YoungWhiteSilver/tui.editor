@charset "UTF-8";

.tui-editor:after,
.tui-editor-defaultUI-toolbar:after {
    content: "";
    display: block;
    height: 0;
    clear: both;
}

.tui-editor {
    position: relative;
    line-height: 1;
    border: 1px solid #cacaca;
    border-bottom: 0;
    color: #181818;
}

.te-md-container {
    display: none;
    overflow: hidden;
}

.te-md-container .te-editor {
    line-height: 1.5;
}

.te-md-container .te-editor,
.te-md-container .te-preview {
    box-sizing: border-box;
}

.te-md-container .CodeMirror {
    font-size: 13px;
    height: 100%;
}

.te-md-container .te-preview {
    overflow: auto;
}

.te-md-container .te-preview > p:first-child {
    margin-top: 0 !important;
}

.te-md-container .te-preview .tui-editor-contents {
    padding: 5px 20px;
}

.tui-editor .te-preview-style-tab>.te-editor,
.tui-editor .te-preview-style-tab>.te-preview {
    float: left;
    width: 100%;
    display: none;
}

.tui-editor .te-preview-style-tab>.te-tab-active {
    display: block;
}

.tui-editor .te-preview-style-vertical>.te-tab-section {
    display: none;
}

.tui-editor .te-preview-style-tab>.te-tab-section {
    display: block;
}

.tui-editor .te-preview-style-vertical .te-editor {
    float: left;
    width: 50%;
}

.tui-editor .te-preview-style-vertical .te-preview {
    float: left;
    width: 50%;
}

.tui-editor .te-md-splitter {
    display: none;
    position: absolute;
    left: 50%;
    top: 0;
    height: 100%;
    width: 1px;
    border-left: 1px solid #cacaca;
}

.tui-editor .te-preview-style-vertical .te-md-splitter {
    display: block;
}

.te-ww-container {
    display: none;
    overflow: hidden;
    z-index: 10;
    background-color: #fff;
}

.te-ww-container .tui-editor-contents:focus {
    outline: none;
}

.te-ww-container .tui-editor-contents {
    padding: 0 10px;
}

.te-ww-container .tui-editor-contents:first-child {
    margin-top:10px;
}

.te-ww-container .tui-editor-contents:last-child {
    margin-bottom:10px;
}

.te-md-mode .te-md-container {
    display: block;
    z-index: 100;
}

.te-ww-mode .te-ww-container {
    background: #fff;
    display: block;
    z-index: 100;
}

.tui-editor.te-hide,
.tui-editor-defaultUI.te-hide {
    display: none
}

.tui-editor .CodeMirror-lines {
    padding-top: 10px;
    padding-bottom: 10px;
}

.tui-editor .CodeMirror-line {
    padding-left: 10px;
    padding-right: 10px
}

/* Essential element style */
.tui-editor-contents .task-list-item {
    border: 0;
    list-style: none;
    padding-left: 22px;
    margin-left: -22px;
    background-repeat: no-repeat;
    background-size: 16px 16px;
    background-position: 0 2px;
    background-image: url('data:image/png;base64,iVBORw0KGgoAAAANSUhEUgAAAA4AAAAOCAYAAAAfSC3RAAAAAXNSR0IArs4c6QAAADdJREFUKBVjvHv37n8GMgALSI+SkhJJWu/du8fARJIOJMWjGpECA505GjjoIYLEB6dVUNojFQAA/1MJUFWet/4AAAAASUVORK5CYII=');
}

.tui-editor-contents .task-list-item.checked {
    background-image: url('data:image/png;base64,iVBORw0KGgoAAAANSUhEUgAAAA4AAAAOCAYAAAAfSC3RAAAAAXNSR0IArs4c6QAAAMpJREFUKBVjjJ/64D8DGYCJDD1gLbTVyM3OxJDiJMzAxcYIdyALnIWDAdJU7i/OICfCxsDMxMgwc88bwk5F1vTs/W+GFUffwY2H+1FBlI2hLliCQYCbGSyJrqlzwwuGj9//YWoMtRBgUBJnZ6gMEGeQFWaFOw9kE7omkG5GWDyCPF7mJ86gIMbO8P//fwZGRkYGXJpAGuFO/fbrP0PXppcMD179JKgJRSOIA9N8/NZXrM4DqYEBjOgAaYYFOUwRNhruVGyS+MTI1ggAx8NTGcUtFVQAAAAASUVORK5CYII=');
}

.tui-editor-contents .task-list-item input[type='checkbox'],
.tui-editor-contents .task-list-item .task-list-item-checkbox {
    margin-left: -17px;
    margin-right: 3.8px;
    margin-top: 3px;
}

.tui-editor-contents td.te-cell-selected {
    background-color: #d8dfec;
}
.tui-editor-contents td.te-cell-selected::selection {
    background-color: #d8dfec;
}
.tui-editor-contents th.te-cell-selected {
    background-color: #908f8f;
}
.tui-editor-contents th.te-cell-selected::selection {
    background-color: #908f8f;
}

/* default UI Styles */
.tui-editor-defaultUI {
    position: relative;
}

.tui-editor-defaultUI-toolbar {
    background: #ededed;
    border-color: #cacaca;
    border-style: solid;
    border-width: 1px 1px 0 1px;
}

.tui-toolbar-button-group {
    height: 28px;
    border-right: 1px solid #d9d9d9;
    float: left;
}  

.tui-editor-defaultUI-toolbar button {
    float: left;
    box-sizing: border-box;
    width: 32px;
    height: 28px;
    padding: 2px;
    outline: none;
    cursor: pointer;
    background-color: #ededed;
    border: 1px solid #ededed;
    font-size: 13px;
}

.tui-editor-defaultUI-toolbar button:hover,
.tui-editor-defaultUI-toolbar button:active,
.tui-editor-defaultUI-toolbar button.active {
    background-color: #d9d9d9;
    border: 1px solid #d9d9d9;
}

.tui-editor-defaultUI button.tui-scrollfollow {
    position: absolute;
    right: 18px;
    top: 33px;
    width: auto;
    padding: 0 5px 1px;
    height: auto;
    border-radius: 3px;
    color: #fff;
    background-color: #333;
    opacity: 0.2;
    z-index: 101;
}

.tui-editor-defaultUI button.tui-scrollfollow:after {
    content: "scroll off";
} 

.tui-editor-defaultUI button.tui-scrollfollow.active {
    opacity: 0.5;
}

.tui-editor-defaultUI button.tui-scrollfollow.active:after {
    content: "scroll on";
}

.tui-editor-defaultUI .te-mode-switch-section {
    background-color: #ededed;
    border: 1px solid #cacaca;
    border-top: 0;
    height: 20px;
    font-size: 12px;
}

.tui-editor-defaultUI .te-mode-switch {
    float: right;
    height: 100%;
}

.tui-editor-defaultUI .te-switch-button {
    width: 92px;
    height: inherit;
    background: #e5e5e5;
    border: 0;
    outline: 0;
    color: #a0aabf;
    cursor: pointer;
}

.tui-editor-defaultUI .te-switch-button.active {
    background-color: #fff;
    color: #000;
}


.tui-editor-defaultUI .te-markdown-tab-section {
    border-style: solid;
    border-color: #cacaca;
    border-width: 0 1px 0 1px;
}

.te-markdown-tab-section .te-tab {
    padding: 0 5px;
    background: #ededed;
    border-bottom: 0;
}

.tui-editor-defaultUI .te-tab button {
    box-sizing: border-box;
    padding: 5px;
    height: 23px;
    font-size: 11px;
    line-height: 100%;
    background: #fafafa;
    border: 1px solid #cacaca;
    position: relative;
    top: 1px;
    left: -1px;
    outline: none;
    cursor: pointer;
    z-index: 1;
}

.te-markdown-tab-section .te-tab button:first-child {
    left: 0;
}

.te-markdown-tab-section .te-tab button.te-tab-active,
.te-markdown-tab-section .te-tab button:hover.te-tab-active {
    background: #fff;
    border-bottom-color: #fff;
}

.te-markdown-tab-section .te-tab button:hover {
    background: #eee;
}

.tui-popup-modal-background {
    background-color: rgba(202, 202, 202, 0.6);
    position: fixed;
    margin: 0px;
    left: 0px;
    top: 0px;
    width: 100%;
    height: 100%;
    z-index: 9999;
}

.tui-popup-wrapper.fit-window,
.tui-popup-modal-background.fit-window .tui-popup-wrapper {
    width: 100%;
    height: 100%;
}

.tui-popup-wrapper {
    width: 500px;
    margin-right: auto;
    margin-left: 2px;
    margin-top: 1px;
    border: 1px solid #cacaca;
    background: white;
    z-index: 9999;
}

.tui-popup-modal-background .tui-popup-wrapper {
    position: absolute;
    margin: auto;
    top: 0px;
    right: 0px;
    bottom: 0px;
    left: 0px;
}

.tui-popup-header {
    padding: 10px;
    height: auto;
    line-height: normal;
    position: relative;
    border-bottom: 1px solid #cacaca;
}

.tui-popup-header .tui-popup-header-buttons {
    float: right;
}

.tui-popup-header .tui-popup-close-button {
    float: right;
    margin: 0;
    padding: 0;
    border: none;
    line-height: 1;
    background: none;
    font-size: 20px;
    color: #aaa;
    position: absolute;
    top: 7px;
    right: 10px;
}

.tui-popup-header .tui-popup-title {
    font-size: 13px;
    font-weight: bold;
    color: #333;
    vertical-align: baseline;
}

.tui-popup-body {
    padding: 15px;
    font-size: 12px;
}

.tui-editor-popup {
    position: absolute;
    top: 30px;
    left: 50%;
    margin-left: -250px;
}

.tui-editor-popup.tui-popup-modal-background {
    position: fixed;
    top: 0px;
    left: 0px;
    margin: 0px;
}

.tui-editor-popup .tui-popup-body label {
    font-weight: bold;
    color: #666;
    display: block;
    margin: 10px 0 5px;
}

.tui-editor-popup .tui-popup-body .te-button-section {
    margin-top: 15px;
}

.tui-editor-popup .tui-popup-body button {
    margin-right: 5px;
    background-color: #fff;
    border: 1px solid #bfbfbf;
    color: #666;
    border-radius: 3px;
    padding: 3px 8px;
}

.tui-editor-popup .tui-popup-body input[type=text],
.tui-editor-popup .tui-popup-body input[type=file] {
    padding: 4px 10px;
    border-radius: 2px;
    border: 1px solid #bfbfbf;
    box-sizing: border-box;
    height: 28px;
    width: 100%;
}

.te-popup-add-link .tui-popup-wrapper {
    height: 219px;
}

.te-popup-add-image .tui-popup-wrapper {
    height: 243px;
}

.te-popup-add-image .te-tab {
    display: block;
    background: none;
    border-bottom: 1px solid #ebebeb;
    margin-bottom: 8px;
}

.te-popup-add-image .te-url-type {
    display: none;
}

.te-popup-add-image .te-file-type {
    display: none;
}

.te-popup-add-image div.te-tab-active,
.te-popup-add-image form.te-tab-active {
    display: block;
}

.te-popup-add-image .te-tab button {
    border: 1px solid #ccc;
    background: #eee;
    min-width: 100px;
    margin-left: -1px;
}

.te-popup-add-image .te-tab button.te-tab-active {
     background: #fff;
}

.te-popup-add-table .te-table-selection {
    position: relative;
}

.te-popup-add-table .te-table-body {
    background-image: url("data:image/png;base64,iVBORw0KGgoAAAANSUhEUgAAABkAAAARCAYAAAAougcOAAAC7mlDQ1BJQ0MgUHJvZmlsZQAAeAGFVM9rE0EU/jZuqdAiCFprDrJ4kCJJWatoRdQ2/RFiawzbH7ZFkGQzSdZuNuvuJrWliOTi0SreRe2hB/+AHnrwZC9KhVpFKN6rKGKhFy3xzW5MtqXqwM5+8943731vdt8ADXLSNPWABOQNx1KiEWlsfEJq/IgAjqIJQTQlVdvsTiQGQYNz+Xvn2HoPgVtWw3v7d7J3rZrStpoHhP1A4Eea2Sqw7xdxClkSAog836Epx3QI3+PY8uyPOU55eMG1Dys9xFkifEA1Lc5/TbhTzSXTQINIOJT1cVI+nNeLlNcdB2luZsbIEL1PkKa7zO6rYqGcTvYOkL2d9H5Os94+wiHCCxmtP0a4jZ71jNU/4mHhpObEhj0cGDX0+GAVtxqp+DXCFF8QTSeiVHHZLg3xmK79VvJKgnCQOMpkYYBzWkhP10xu+LqHBX0m1xOv4ndWUeF5jxNn3tTd70XaAq8wDh0MGgyaDUhQEEUEYZiwUECGPBoxNLJyPyOrBhuTezJ1JGq7dGJEsUF7Ntw9t1Gk3Tz+KCJxlEO1CJL8Qf4qr8lP5Xn5y1yw2Fb3lK2bmrry4DvF5Zm5Gh7X08jjc01efJXUdpNXR5aseXq8muwaP+xXlzHmgjWPxHOw+/EtX5XMlymMFMXjVfPqS4R1WjE3359sfzs94i7PLrXWc62JizdWm5dn/WpI++6qvJPmVflPXvXx/GfNxGPiKTEmdornIYmXxS7xkthLqwviYG3HCJ2VhinSbZH6JNVgYJq89S9dP1t4vUZ/DPVRlBnM0lSJ93/CKmQ0nbkOb/qP28f8F+T3iuefKAIvbODImbptU3HvEKFlpW5zrgIXv9F98LZua6N+OPwEWDyrFq1SNZ8gvAEcdod6HugpmNOWls05Uocsn5O66cpiUsxQ20NSUtcl12VLFrOZVWLpdtiZ0x1uHKE5QvfEp0plk/qv8RGw/bBS+fmsUtl+ThrWgZf6b8C8/UXAeIuJAAAACXBIWXMAAAsTAAALEwEAmpwYAAAAOklEQVQ4EWO8e/fuPwYGBkYgphlgAZmspKREMwtABjPR1HSo4aOWkBTKo8E1GlwkhQBJikdT1wgNLgAMSwQgckFvTgAAAABJRU5ErkJggg==");
}

.te-popup-add-table .te-table-header {
    background-image: url("data:image/png;base64,iVBORw0KGgoAAAANSUhEUgAAABkAAAARCAYAAAAougcOAAAC7mlDQ1BJQ0MgUHJvZmlsZQAAeAGFVM9rE0EU/jZuqdAiCFprDrJ4kCJJWatoRdQ2/RFiawzbH7ZFkGQzSdZuNuvuJrWliOTi0SreRe2hB/+AHnrwZC9KhVpFKN6rKGKhFy3xzW5MtqXqwM5+8943731vdt8ADXLSNPWABOQNx1KiEWlsfEJq/IgAjqIJQTQlVdvsTiQGQYNz+Xvn2HoPgVtWw3v7d7J3rZrStpoHhP1A4Eea2Sqw7xdxClkSAog836Epx3QI3+PY8uyPOU55eMG1Dys9xFkifEA1Lc5/TbhTzSXTQINIOJT1cVI+nNeLlNcdB2luZsbIEL1PkKa7zO6rYqGcTvYOkL2d9H5Os94+wiHCCxmtP0a4jZ71jNU/4mHhpObEhj0cGDX0+GAVtxqp+DXCFF8QTSeiVHHZLg3xmK79VvJKgnCQOMpkYYBzWkhP10xu+LqHBX0m1xOv4ndWUeF5jxNn3tTd70XaAq8wDh0MGgyaDUhQEEUEYZiwUECGPBoxNLJyPyOrBhuTezJ1JGq7dGJEsUF7Ntw9t1Gk3Tz+KCJxlEO1CJL8Qf4qr8lP5Xn5y1yw2Fb3lK2bmrry4DvF5Zm5Gh7X08jjc01efJXUdpNXR5aseXq8muwaP+xXlzHmgjWPxHOw+/EtX5XMlymMFMXjVfPqS4R1WjE3359sfzs94i7PLrXWc62JizdWm5dn/WpI++6qvJPmVflPXvXx/GfNxGPiKTEmdornIYmXxS7xkthLqwviYG3HCJ2VhinSbZH6JNVgYJq89S9dP1t4vUZ/DPVRlBnM0lSJ93/CKmQ0nbkOb/qP28f8F+T3iuefKAIvbODImbptU3HvEKFlpW5zrgIXv9F98LZua6N+OPwEWDyrFq1SNZ8gvAEcdod6HugpmNOWls05Uocsn5O66cpiUsxQ20NSUtcl12VLFrOZVWLpdtiZ0x1uHKE5QvfEp0plk/qv8RGw/bBS+fmsUtl+ThrWgZf6b8C8/UXAeIuJAAAACXBIWXMAAAsTAAALEwEAmpwYAAAAOklEQVQ4EWO8e/fuPwYGBkYgphlgAZksLCxMMwtABjPR1HSo4aOWkBTKo8E1GlwkhQBJikdT1wgNLgDxKwPzTeWPdAAAAABJRU5ErkJggg==");
}

.te-popup-add-table .te-selection-area {
    position: absolute;
    top: 0;
    left: 0;
    background: #80d2ff;
    opacity: 0.3;
    z-index: 999;
}

.te-popup-add-table .te-description {
    margin: 10px 0 0 0;
    text-align: center;
}

.te-popup-table-utils {
    width: 120px;
}

.te-popup-table-utils .tui-popup-body {
    padding: 0px;
}

.te-popup-table-utils button {
    width: 100%;
    background-color: #fff;
    border: none;
    outline: 0;
    padding: 0px 10px 0px 10px;
    font-size: 12px;
    line-height: 28px;
    text-align: left;
    color: #777;
}

.te-popup-table-utils button:hover {
    background-color: #f4f4f4;
}

.te-popup-table-utils hr {
    background-color: #cacaca;
    border-style: none;
    height: 1px;
}

.te-heading-add {
    width: auto;
}

.te-heading-add .tui-popup-body {
    padding: 0;
}

.te-heading-add h1,
.te-heading-add h2,
.te-heading-add h3,
.te-heading-add h4,
.te-heading-add h5,
.te-heading-add h6,
.te-heading-add ul,
.te-heading-add p {
    padding: 0;
    margin: 0;
}

.te-heading-add ul {
    list-style: none;
}

.te-heading-add ul li {
    padding: 2px 10px;
    cursor: pointer;
}

.te-heading-add ul li:hover {
    background-color: #eee;
}

.te-heading-add h1 {
    font-size: 24px;
}

.te-heading-add h2 {
    font-size: 22px;
}

.te-heading-add h3 {
    font-size: 20px;
}

.te-heading-add h4 {
    font-size: 18px;
}

.te-heading-add h5 {
    font-size: 16px;
}

.te-heading-add h6 {
    font-size: 14px;
}

.tui-popup-color {
    padding: 0;
}

.tui-popup-color .tui-colorpicker-container, 
.tui-popup-color .tui-colorpicker-palette-container {
    width: 144px;
}

.tui-popup-color .tui-colorpicker-container ul {
    width: 144px;
    margin-bottom: 8px;
}

.tui-popup-color .tui-colorpicker-container li {
    padding: 0 1px 1px 0;;
}

.tui-popup-color .tui-colorpicker-container li .tui-colorpicker-palette-button {
    border: 0;
    width: 17px;
    height: 17px;
}

.tui-popup-color .tui-popup-body {
    padding: 10px;
}

.tui-popup-color .tui-colorpicker-container .tui-colorpicker-palette-toggle-slider {
    display: none;
}

.tui-popup-color .te-apply-button,
.tui-popup-color .tui-colorpicker-palette-hex {
    float: right;
}

.tui-popup-color .te-apply-button {
    height: 21px;
    width: 35px;
    background: #fff;
    border: 1px solid #efefef;
    position: absolute;
    bottom: 141px;
    right: 10px;
}

.tui-popup-color .tui-colorpicker-container .tui-colorpicker-palette-hex {
    border: 1px solid #E1E1E1;
    padding: 3px 14px;
    margin-left: -1px;
}

.tui-popup-color .tui-colorpicker-container div.tui-colorpicker-clearfix {
    display: inline-block;
}

.tui-popup-color .tui-colorpicker-container .tui-colorpicker-palette-preview {
    width: 19px;
    height: 19px;
}

.tui-popup-color .tui-colorpicker-slider-container .tui-colorpicker-slider-right {
    width: 22px;
}

.tui-popup-color .tui-colorpicker-slider-container .tui-colorpicker-huebar-handle {
    display: none;
}

.tui-tooltip {
    position: absolute;
    background-color: #222;
    z-index: 999;
    opacity: 0.8;
    color: #fff;
    padding: 2px 5px;
    font-size: 10px;
}

.tui-tooltip .arrow {
    content: "";
    display: inline-block;
    width: 10px;
    height: 10px;
    background-color: #222;
    -webkit-transform: rotate(45deg);
    -moz-transform: rotate(45deg);
    -ms-transform: rotate(45deg);
    -o-transform: rotate(45deg);
    transform: rotate(45deg);
    position: absolute;
    top: -3px;
    left: 6px;
    z-index: -1;
}

.tui-toolbar-icons {
    background: url("data:image/png;base64,iVBORw0KGgoAAAANSUhEUgAAAjMAAAB5CAYAAADMDqDhAAAACXBIWXMAAC4jAAAuIwF4pT92AAAKTWlDQ1BQaG90b3Nob3AgSUNDIHByb2ZpbGUAAHjanVN3WJP3Fj7f92UPVkLY8LGXbIEAIiOsCMgQWaIQkgBhhBASQMWFiApWFBURnEhVxILVCkidiOKgKLhnQYqIWotVXDjuH9yntX167+3t+9f7vOec5/zOec8PgBESJpHmomoAOVKFPDrYH49PSMTJvYACFUjgBCAQ5svCZwXFAADwA3l4fnSwP/wBr28AAgBw1S4kEsfh/4O6UCZXACCRAOAiEucLAZBSAMguVMgUAMgYALBTs2QKAJQAAGx5fEIiAKoNAOz0ST4FANipk9wXANiiHKkIAI0BAJkoRyQCQLsAYFWBUiwCwMIAoKxAIi4EwK4BgFm2MkcCgL0FAHaOWJAPQGAAgJlCLMwAIDgCAEMeE80DIEwDoDDSv+CpX3CFuEgBAMDLlc2XS9IzFLiV0Bp38vDg4iHiwmyxQmEXKRBmCeQinJebIxNI5wNMzgwAABr50cH+OD+Q5+bk4eZm52zv9MWi/mvwbyI+IfHf/ryMAgQAEE7P79pf5eXWA3DHAbB1v2upWwDaVgBo3/ldM9sJoFoK0Hr5i3k4/EAenqFQyDwdHAoLC+0lYqG9MOOLPv8z4W/gi372/EAe/tt68ABxmkCZrcCjg/1xYW52rlKO58sEQjFu9+cj/seFf/2OKdHiNLFcLBWK8ViJuFAiTcd5uVKRRCHJleIS6X8y8R+W/QmTdw0ArIZPwE62B7XLbMB+7gECiw5Y0nYAQH7zLYwaC5EAEGc0Mnn3AACTv/mPQCsBAM2XpOMAALzoGFyolBdMxggAAESggSqwQQcMwRSswA6cwR28wBcCYQZEQAwkwDwQQgbkgBwKoRiWQRlUwDrYBLWwAxqgEZrhELTBMTgN5+ASXIHrcBcGYBiewhi8hgkEQcgIE2EhOogRYo7YIs4IF5mOBCJhSDSSgKQg6YgUUSLFyHKkAqlCapFdSCPyLXIUOY1cQPqQ28ggMor8irxHMZSBslED1AJ1QLmoHxqKxqBz0XQ0D12AlqJr0Rq0Hj2AtqKn0UvodXQAfYqOY4DRMQ5mjNlhXIyHRWCJWBomxxZj5Vg1Vo81Yx1YN3YVG8CeYe8IJAKLgBPsCF6EEMJsgpCQR1hMWEOoJewjtBK6CFcJg4Qxwicik6hPtCV6EvnEeGI6sZBYRqwm7iEeIZ4lXicOE1+TSCQOyZLkTgohJZAySQtJa0jbSC2kU6Q+0hBpnEwm65Btyd7kCLKArCCXkbeQD5BPkvvJw+S3FDrFiOJMCaIkUqSUEko1ZT/lBKWfMkKZoKpRzame1AiqiDqfWkltoHZQL1OHqRM0dZolzZsWQ8ukLaPV0JppZ2n3aC/pdLoJ3YMeRZfQl9Jr6Afp5+mD9HcMDYYNg8dIYigZaxl7GacYtxkvmUymBdOXmchUMNcyG5lnmA+Yb1VYKvYqfBWRyhKVOpVWlX6V56pUVXNVP9V5qgtUq1UPq15WfaZGVbNQ46kJ1Bar1akdVbupNq7OUndSj1DPUV+jvl/9gvpjDbKGhUaghkijVGO3xhmNIRbGMmXxWELWclYD6yxrmE1iW7L57Ex2Bfsbdi97TFNDc6pmrGaRZp3mcc0BDsax4PA52ZxKziHODc57LQMtPy2x1mqtZq1+rTfaetq+2mLtcu0W7eva73VwnUCdLJ31Om0693UJuja6UbqFutt1z+o+02PreekJ9cr1Dund0Uf1bfSj9Rfq79bv0R83MDQINpAZbDE4Y/DMkGPoa5hpuNHwhOGoEctoupHEaKPRSaMnuCbuh2fjNXgXPmasbxxirDTeZdxrPGFiaTLbpMSkxeS+Kc2Ua5pmutG003TMzMgs3KzYrMnsjjnVnGueYb7ZvNv8jYWlRZzFSos2i8eW2pZ8ywWWTZb3rJhWPlZ5VvVW16xJ1lzrLOtt1ldsUBtXmwybOpvLtqitm63Edptt3xTiFI8p0in1U27aMez87ArsmuwG7Tn2YfYl9m32zx3MHBId1jt0O3xydHXMdmxwvOuk4TTDqcSpw+lXZxtnoXOd8zUXpkuQyxKXdpcXU22niqdun3rLleUa7rrStdP1o5u7m9yt2W3U3cw9xX2r+00umxvJXcM970H08PdY4nHM452nm6fC85DnL152Xlle+70eT7OcJp7WMG3I28Rb4L3Le2A6Pj1l+s7pAz7GPgKfep+Hvqa+It89viN+1n6Zfgf8nvs7+sv9j/i/4XnyFvFOBWABwQHlAb2BGoGzA2sDHwSZBKUHNQWNBbsGLww+FUIMCQ1ZH3KTb8AX8hv5YzPcZyya0RXKCJ0VWhv6MMwmTB7WEY6GzwjfEH5vpvlM6cy2CIjgR2yIuB9pGZkX+X0UKSoyqi7qUbRTdHF09yzWrORZ+2e9jvGPqYy5O9tqtnJ2Z6xqbFJsY+ybuIC4qriBeIf4RfGXEnQTJAntieTE2MQ9ieNzAudsmjOc5JpUlnRjruXcorkX5unOy553PFk1WZB8OIWYEpeyP+WDIEJQLxhP5aduTR0T8oSbhU9FvqKNolGxt7hKPJLmnVaV9jjdO31D+miGT0Z1xjMJT1IreZEZkrkj801WRNberM/ZcdktOZSclJyjUg1plrQr1zC3KLdPZisrkw3keeZtyhuTh8r35CP5c/PbFWyFTNGjtFKuUA4WTC+oK3hbGFt4uEi9SFrUM99m/ur5IwuCFny9kLBQuLCz2Lh4WfHgIr9FuxYji1MXdy4xXVK6ZHhp8NJ9y2jLspb9UOJYUlXyannc8o5Sg9KlpUMrglc0lamUycturvRauWMVYZVkVe9ql9VbVn8qF5VfrHCsqK74sEa45uJXTl/VfPV5bdra3kq3yu3rSOuk626s91m/r0q9akHV0IbwDa0b8Y3lG19tSt50oXpq9Y7NtM3KzQM1YTXtW8y2rNvyoTaj9nqdf13LVv2tq7e+2Sba1r/dd3vzDoMdFTve75TsvLUreFdrvUV99W7S7oLdjxpiG7q/5n7duEd3T8Wej3ulewf2Re/ranRvbNyvv7+yCW1SNo0eSDpw5ZuAb9qb7Zp3tXBaKg7CQeXBJ9+mfHvjUOihzsPcw83fmX+39QjrSHkr0jq/dawto22gPaG97+iMo50dXh1Hvrf/fu8x42N1xzWPV56gnSg98fnkgpPjp2Snnp1OPz3Umdx590z8mWtdUV29Z0PPnj8XdO5Mt1/3yfPe549d8Lxw9CL3Ytslt0utPa49R35w/eFIr1tv62X3y+1XPK509E3rO9Hv03/6asDVc9f41y5dn3m978bsG7duJt0cuCW69fh29u0XdwruTNxdeo94r/y+2v3qB/oP6n+0/rFlwG3g+GDAYM/DWQ/vDgmHnv6U/9OH4dJHzEfVI0YjjY+dHx8bDRq98mTOk+GnsqcTz8p+Vv9563Or59/94vtLz1j82PAL+YvPv655qfNy76uprzrHI8cfvM55PfGm/K3O233vuO+638e9H5ko/ED+UPPR+mPHp9BP9z7nfP78L/eE8/sl0p8zAABBZ2lUWHRYTUw6Y29tLmFkb2JlLnhtcAAAAAAAPD94cGFja2V0IGJlZ2luPSLvu78iIGlkPSJXNU0wTXBDZWhpSHpyZVN6TlRjemtjOWQiPz4KPHg6eG1wbWV0YSB4bWxuczp4PSJhZG9iZTpuczptZXRhLyIgeDp4bXB0az0iQWRvYmUgWE1QIENvcmUgNS42LWMwMTQgNzkuMTU2Nzk3LCAyMDE0LzA4LzIwLTA5OjUzOjAyICAgICAgICAiPgogICA8cmRmOlJERiB4bWxuczpyZGY9Imh0dHA6Ly93d3cudzMub3JnLzE5OTkvMDIvMjItcmRmLXN5bnRheC1ucyMiPgogICAgICA8cmRmOkRlc2NyaXB0aW9uIHJkZjphYm91dD0iIgogICAgICAgICAgICB4bWxuczp4bXA9Imh0dHA6Ly9ucy5hZG9iZS5jb20veGFwLzEuMC8iCiAgICAgICAgICAgIHhtbG5zOmRjPSJodHRwOi8vcHVybC5vcmcvZGMvZWxlbWVudHMvMS4xLyIKICAgICAgICAgICAgeG1sbnM6eG1wTU09Imh0dHA6Ly9ucy5hZG9iZS5jb20veGFwLzEuMC9tbS8iCiAgICAgICAgICAgIHhtbG5zOnN0RXZ0PSJodHRwOi8vbnMuYWRvYmUuY29tL3hhcC8xLjAvc1R5cGUvUmVzb3VyY2VFdmVudCMiCiAgICAgICAgICAgIHhtbG5zOnN0UmVmPSJodHRwOi8vbnMuYWRvYmUuY29tL3hhcC8xLjAvc1R5cGUvUmVzb3VyY2VSZWYjIgogICAgICAgICAgICB4bWxuczpwaG90b3Nob3A9Imh0dHA6Ly9ucy5hZG9iZS5jb20vcGhvdG9zaG9wLzEuMC8iCiAgICAgICAgICAgIHhtbG5zOnRpZmY9Imh0dHA6Ly9ucy5hZG9iZS5jb20vdGlmZi8xLjAvIgogICAgICAgICAgICB4bWxuczpleGlmPSJodHRwOi8vbnMuYWRvYmUuY29tL2V4aWYvMS4wLyI+CiAgICAgICAgIDx4bXA6Q3JlYXRvclRvb2w+QWRvYmUgUGhvdG9zaG9wIENDIDIwMTQgKE1hY2ludG9zaCk8L3htcDpDcmVhdG9yVG9vbD4KICAgICAgICAgPHhtcDpDcmVhdGVEYXRlPjIwMTUtMTItMTZUMTc6MDM6MDUrMDk6MDA8L3htcDpDcmVhdGVEYXRlPgogICAgICAgICA8eG1wOk1ldGFkYXRhRGF0ZT4yMDE1LTEyLTE2VDE3OjM5OjE1KzA5OjAwPC94bXA6TWV0YWRhdGFEYXRlPgogICAgICAgICA8eG1wOk1vZGlmeURhdGU+MjAxNS0xMi0xNlQxNzozOToxNSswOTowMDwveG1wOk1vZGlmeURhdGU+CiAgICAgICAgIDxkYzpmb3JtYXQ+aW1hZ2UvcG5nPC9kYzpmb3JtYXQ+CiAgICAgICAgIDx4bXBNTTpJbnN0YW5jZUlEPnhtcC5paWQ6OWY2Yzg0ZTYtY2MzNS00OTFmLWE1ZTYtMzVlMTkzMzQ4MTgxPC94bXBNTTpJbnN0YW5jZUlEPgogICAgICAgICA8eG1wTU06RG9jdW1lbnRJRD5hZG9iZTpkb2NpZDpwaG90b3Nob3A6ZTQwZGRjYmQtZTQ1ZS0xMTc4LWJkOWEtZWExNjU1YzkxOWZmPC94bXBNTTpEb2N1bWVudElEPgogICAgICAgICA8eG1wTU06T3JpZ2luYWxEb2N1bWVudElEPnhtcC5kaWQ6MDJmMTdmMTktYjRkOC00MmIyLWFjMzItNTI2MDE0NDQzNWMyPC94bXBNTTpPcmlnaW5hbERvY3VtZW50SUQ+CiAgICAgICAgIDx4bXBNTTpIaXN0b3J5PgogICAgICAgICAgICA8cmRmOlNlcT4KICAgICAgICAgICAgICAgPHJkZjpsaSByZGY6cGFyc2VUeXBlPSJSZXNvdXJjZSI+CiAgICAgICAgICAgICAgICAgIDxzdEV2dDphY3Rpb24+Y3JlYXRlZDwvc3RFdnQ6YWN0aW9uPgogICAgICAgICAgICAgICAgICA8c3RFdnQ6aW5zdGFuY2VJRD54bXAuaWlkOjAyZjE3ZjE5LWI0ZDgtNDJiMi1hYzMyLTUyNjAxNDQ0MzVjMjwvc3RFdnQ6aW5zdGFuY2VJRD4KICAgICAgICAgICAgICAgICAgPHN0RXZ0OndoZW4+MjAxNS0xMi0xNlQxNzowMzowNSswOTowMDwvc3RFdnQ6d2hlbj4KICAgICAgICAgICAgICAgICAgPHN0RXZ0OnNvZnR3YXJlQWdlbnQ+QWRvYmUgUGhvdG9zaG9wIENDIDIwMTQgKE1hY2ludG9zaCk8L3N0RXZ0OnNvZnR3YXJlQWdlbnQ+CiAgICAgICAgICAgICAgIDwvcmRmOmxpPgogICAgICAgICAgICAgICA8cmRmOmxpIHJkZjpwYXJzZVR5cGU9IlJlc291cmNlIj4KICAgICAgICAgICAgICAgICAgPHN0RXZ0OmFjdGlvbj5zYXZlZDwvc3RFdnQ6YWN0aW9uPgogICAgICAgICAgICAgICAgICA8c3RFdnQ6aW5zdGFuY2VJRD54bXAuaWlkOmQxOWFlMTdkLTgzNGEtNDcyYi1hZjFiLTFiYjk1YzZmZmVkMTwvc3RFdnQ6aW5zdGFuY2VJRD4KICAgICAgICAgICAgICAgICAgPHN0RXZ0OndoZW4+MjAxNS0xMi0xNlQxNzozOTowMyswOTowMDwvc3RFdnQ6d2hlbj4KICAgICAgICAgICAgICAgICAgPHN0RXZ0OnNvZnR3YXJlQWdlbnQ+QWRvYmUgUGhvdG9zaG9wIENDIDIwMTQgKE1hY2ludG9zaCk8L3N0RXZ0OnNvZnR3YXJlQWdlbnQ+CiAgICAgICAgICAgICAgICAgIDxzdEV2dDpjaGFuZ2VkPi88L3N0RXZ0OmNoYW5nZWQ+CiAgICAgICAgICAgICAgIDwvcmRmOmxpPgogICAgICAgICAgICAgICA8cmRmOmxpIHJkZjpwYXJzZVR5cGU9IlJlc291cmNlIj4KICAgICAgICAgICAgICAgICAgPHN0RXZ0OmFjdGlvbj5zYXZlZDwvc3RFdnQ6YWN0aW9uPgogICAgICAgICAgICAgICAgICA8c3RFdnQ6aW5zdGFuY2VJRD54bXAuaWlkOjk0MmUxNzZiLWRkOGItNDdmZS1iM2FjLWIwYWI4YTk1NDlmMDwvc3RFdnQ6aW5zdGFuY2VJRD4KICAgICAgICAgICAgICAgICAgPHN0RXZ0OndoZW4+MjAxNS0xMi0xNlQxNzozOToxNSswOTowMDwvc3RFdnQ6d2hlbj4KICAgICAgICAgICAgICAgICAgPHN0RXZ0OnNvZnR3YXJlQWdlbnQ+QWRvYmUgUGhvdG9zaG9wIENDIDIwMTQgKE1hY2ludG9zaCk8L3N0RXZ0OnNvZnR3YXJlQWdlbnQ+CiAgICAgICAgICAgICAgICAgIDxzdEV2dDpjaGFuZ2VkPi88L3N0RXZ0OmNoYW5nZWQ+CiAgICAgICAgICAgICAgIDwvcmRmOmxpPgogICAgICAgICAgICAgICA8cmRmOmxpIHJkZjpwYXJzZVR5cGU9IlJlc291cmNlIj4KICAgICAgICAgICAgICAgICAgPHN0RXZ0OmFjdGlvbj5jb252ZXJ0ZWQ8L3N0RXZ0OmFjdGlvbj4KICAgICAgICAgICAgICAgICAgPHN0RXZ0OnBhcmFtZXRlcnM+ZnJvbSBhcHBsaWNhdGlvbi92bmQuYWRvYmUucGhvdG9zaG9wIHRvIGltYWdlL3BuZzwvc3RFdnQ6cGFyYW1ldGVycz4KICAgICAgICAgICAgICAgPC9yZGY6bGk+CiAgICAgICAgICAgICAgIDxyZGY6bGkgcmRmOnBhcnNlVHlwZT0iUmVzb3VyY2UiPgogICAgICAgICAgICAgICAgICA8c3RFdnQ6YWN0aW9uPmRlcml2ZWQ8L3N0RXZ0OmFjdGlvbj4KICAgICAgICAgICAgICAgICAgPHN0RXZ0OnBhcmFtZXRlcnM+Y29udmVydGVkIGZyb20gYXBwbGljYXRpb24vdm5kLmFkb2JlLnBob3Rvc2hvcCB0byBpbWFnZS9wbmc8L3N0RXZ0OnBhcmFtZXRlcnM+CiAgICAgICAgICAgICAgIDwvcmRmOmxpPgogICAgICAgICAgICAgICA8cmRmOmxpIHJkZjpwYXJzZVR5cGU9IlJlc291cmNlIj4KICAgICAgICAgICAgICAgICAgPHN0RXZ0OmFjdGlvbj5zYXZlZDwvc3RFdnQ6YWN0aW9uPgogICAgICAgICAgICAgICAgICA8c3RFdnQ6aW5zdGFuY2VJRD54bXAuaWlkOjlmNmM4NGU2LWNjMzUtNDkxZi1hNWU2LTM1ZTE5MzM0ODE4MTwvc3RFdnQ6aW5zdGFuY2VJRD4KICAgICAgICAgICAgICAgICAgPHN0RXZ0OndoZW4+MjAxNS0xMi0xNlQxNzozOToxNSswOTowMDwvc3RFdnQ6d2hlbj4KICAgICAgICAgICAgICAgICAgPHN0RXZ0OnNvZnR3YXJlQWdlbnQ+QWRvYmUgUGhvdG9zaG9wIENDIDIwMTQgKE1hY2ludG9zaCk8L3N0RXZ0OnNvZnR3YXJlQWdlbnQ+CiAgICAgICAgICAgICAgICAgIDxzdEV2dDpjaGFuZ2VkPi88L3N0RXZ0OmNoYW5nZWQ+CiAgICAgICAgICAgICAgIDwvcmRmOmxpPgogICAgICAgICAgICA8L3JkZjpTZXE+CiAgICAgICAgIDwveG1wTU06SGlzdG9yeT4KICAgICAgICAgPHhtcE1NOkRlcml2ZWRGcm9tIHJkZjpwYXJzZVR5cGU9IlJlc291cmNlIj4KICAgICAgICAgICAgPHN0UmVmOmluc3RhbmNlSUQ+eG1wLmlpZDo5NDJlMTc2Yi1kZDhiLTQ3ZmUtYjNhYy1iMGFiOGE5NTQ5ZjA8L3N0UmVmOmluc3RhbmNlSUQ+CiAgICAgICAgICAgIDxzdFJlZjpkb2N1bWVudElEPmFkb2JlOmRvY2lkOnBob3Rvc2hvcDowNWY4YjNkYy1lNDUyLTExNzgtYjRmYS1lMTZmZjRjYmRlMGU8L3N0UmVmOmRvY3VtZW50SUQ+CiAgICAgICAgICAgIDxzdFJlZjpvcmlnaW5hbERvY3VtZW50SUQ+eG1wLmRpZDowMmYxN2YxOS1iNGQ4LTQyYjItYWMzMi01MjYwMTQ0NDM1YzI8L3N0UmVmOm9yaWdpbmFsRG9jdW1lbnRJRD4KICAgICAgICAgPC94bXBNTTpEZXJpdmVkRnJvbT4KICAgICAgICAgPHBob3Rvc2hvcDpDb2xvck1vZGU+MzwvcGhvdG9zaG9wOkNvbG9yTW9kZT4KICAgICAgICAgPHBob3Rvc2hvcDpJQ0NQcm9maWxlPnNSR0IgSUVDNjE5NjYtMi4xPC9waG90b3Nob3A6SUNDUHJvZmlsZT4KICAgICAgICAgPHRpZmY6T3JpZW50YXRpb24+MTwvdGlmZjpPcmllbnRhdGlvbj4KICAgICAgICAgPHRpZmY6WFJlc29sdXRpb24+MzAwMDAwMC8xMDAwMDwvdGlmZjpYUmVzb2x1dGlvbj4KICAgICAgICAgPHRpZmY6WVJlc29sdXRpb24+MzAwMDAwMC8xMDAwMDwvdGlmZjpZUmVzb2x1dGlvbj4KICAgICAgICAgPHRpZmY6UmVzb2x1dGlvblVuaXQ+MjwvdGlmZjpSZXNvbHV0aW9uVW5pdD4KICAgICAgICAgPGV4aWY6Q29sb3JTcGFjZT4xPC9leGlmOkNvbG9yU3BhY2U+CiAgICAgICAgIDxleGlmOlBpeGVsWERpbWVuc2lvbj41NjM8L2V4aWY6UGl4ZWxYRGltZW5zaW9uPgogICAgICAgICA8ZXhpZjpQaXhlbFlEaW1lbnNpb24+MTIxPC9leGlmOlBpeGVsWURpbWVuc2lvbj4KICAgICAgPC9yZGY6RGVzY3JpcHRpb24+CiAgIDwvcmRmOlJERj4KPC94OnhtcG1ldGE+CiAgICAgICAgICAgICAgICAgICAgICAgICAgICAgICAgICAgICAgICAgICAgICAgICAgICAgICAgICAgICAgICAgICAgICAgICAgICAgICAgICAgICAgICAgICAgICAgICAgICAKICAgICAgICAgICAgICAgICAgICAgICAgICAgICAgICAgICAgICAgICAgICAgICAgICAgICAgICAgICAgICAgICAgICAgICAgICAgICAgICAgICAgICAgICAgICAgICAgICAgIAogICAgICAgICAgICAgICAgICAgICAgICAgICAgICAgICAgICAgICAgICAgICAgICAgICAgICAgICAgICAgICAgICAgICAgICAgICAgICAgICAgICAgICAgICAgICAgICAgICAgCiAgICAgICAgICAgICAgICAgICAgICAgICAgICAgICAgICAgICAgICAgICAgICAgICAgICAgICAgICAgICAgICAgICAgICAgICAgICAgICAgICAgICAgICAgICAgICAgICAgICAKICAgICAgICAgICAgICAgICAgICAgICAgICAgICAgICAgICAgICAgICAgICAgICAgICAgICAgICAgICAgICAgICAgICAgICAgICAgICAgICAgICAgICAgICAgICAgICAgICAgIAogICAgICAgICAgICAgICAgICAgICAgICAgICAgICAgICAgICAgICAgICAgICAgICAgICAgICAgICAgICAgICAgICAgICAgICAgICAgICAgICAgICAgICAgICAgICAgICAgICAgCiAgICAgICAgICAgICAgICAgICAgICAgICAgICAgICAgICAgICAgICAgICAgICAgICAgICAgICAgICAgICAgICAgICAgICAgICAgICAgICAgICAgICAgICAgICAgICAgICAgICAKICAgICAgICAgICAgICAgICAgICAgICAgICAgICAgICAgICAgICAgICAgICAgICAgICAgICAgICAgICAgICAgICAgICAgICAgICAgICAgICAgICAgICAgICAgICAgICAgICAgIAogICAgICAgICAgICAgICAgICAgICAgICAgICAgICAgICAgICAgICAgICAgICAgICAgICAgICAgICAgICAgICAgICAgICAgICAgICAgICAgICAgICAgICAgICAgICAgICAgICAgCiAgICAgICAgICAgICAgICAgICAgICAgICAgICAgICAgICAgICAgICAgICAgICAgICAgICAgICAgICAgICAgICAgICAgICAgICAgICAgICAgICAgICAgICAgICAgICAgICAgICAKICAgICAgICAgICAgICAgICAgICAgICAgICAgICAgICAgICAgICAgICAgICAgICAgICAgICAgICAgICAgICAgICAgICAgICAgICAgICAgICAgICAgICAgICAgICAgICAgICAgIAogICAgICAgICAgICAgICAgICAgICAgICAgICAgICAgICAgICAgICAgICAgICAgICAgICAgICAgICAgICAgICAgICAgICAgICAgICAgICAgICAgICAgICAgICAgICAgICAgICAgCiAgICAgICAgICAgICAgICAgICAgICAgICAgICAgICAgICAgICAgICAgICAgICAgICAgICAgICAgICAgICAgICAgICAgICAgICAgICAgICAgICAgICAgICAgICAgICAgICAgICAKICAgICAgICAgICAgICAgICAgICAgICAgICAgICAgICAgICAgICAgICAgICAgICAgICAgICAgICAgICAgICAgICAgICAgICAgICAgICAgICAgICAgICAgICAgICAgICAgICAgIAogICAgICAgICAgICAgICAgICAgICAgICAgICAgICAgICAgICAgICAgICAgICAgICAgICAgICAgICAgICAgICAgICAgICAgICAgICAgICAgICAgICAgICAgICAgICAgICAgICAgCiAgICAgICAgICAgICAgICAgICAgICAgICAgICAgICAgICAgICAgICAgICAgICAgICAgICAgICAgICAgICAgICAgICAgICAgICAgICAgICAgICAgICAgICAgICAgICAgICAgICAKICAgICAgICAgICAgICAgICAgICAgICAgICAgICAgICAgICAgICAgICAgICAgICAgICAgICAgICAgICAgICAgICAgICAgICAgICAgICAgICAgICAgICAgICAgICAgICAgICAgIAogICAgICAgICAgICAgICAgICAgICAgICAgICAgICAgICAgICAgICAgICAgICAgICAgICAgICAgICAgICAgICAgICAgICAgICAgICAgICAgICAgICAgICAgICAgICAgICAgICAgCiAgICAgICAgICAgICAgICAgICAgICAgICAgICAgICAgICAgICAgICAgICAgICAgICAgICAgICAgICAgICAgICAgICAgICAgICAgICAgICAgICAgICAgICAgICAgICAgICAgICAKICAgICAgICAgICAgICAgICAgICAgICAgICAgICAgICAgICAgICAgICAgICAgICAgICAgICAgICAgICAgICAgICAgICAgICAgICAgICAgICAgICAgICAgICAgICAgICAgICAgIAogICAgICAgICAgICAgICAgICAgICAgICAgICAgICAgICAgICAgICAgICAgICAgICAgICAgICAgICAgICAgICAgICAgICAgICAgICAgICAgICAgICAgICAgICAgICAgICAgICAgCiAgICAgICAgICAgICAgICAgICAgICAgICAgICAgICAgICAgICAgICAgICAgICAgICAgICAgICAgICAgICAgICAgICAgICAgICAgICAgICAgICAgICAgICAgICAgICAgICAgICAKICAgICAgICAgICAgICAgICAgICAgICAgICAgICAgICAgICAgICAgICAgICAgICAgICAgICAgICAgICAgICAgICAgICAgICAgICAgICAgICAgICAgICAgICAgICAgICAgICAgIAogICAgICAgICAgICAgICAgICAgICAgICAgICAgICAgICAgICAgICAgICAgICAgICAgICAgICAgICAgICAgICAgICAgICAgICAgICAgICAgICAgICAgICAgICAgICAgICAgICAgCiAgICAgICAgICAgICAgICAgICAgICAgICAgICAgICAgICAgICAgICAgICAgICAgICAgICAgICAgICAgICAgICAgICAgICAgICAgICAgICAgICAgICAgICAgICAgICAgICAgICAKICAgICAgICAgICAgICAgICAgICAgICAgICAgICAgICAgICAgICAgICAgICAgICAgICAgICAgICAgICAgICAgICAgICAgICAgICAgICAgICAgICAgICAgICAgICAgICAgICAgIAogICAgICAgICAgICAgICAgICAgICAgICAgICAgICAgICAgICAgICAgICAgICAgICAgICAgICAgICAgICAgICAgICAgICAgICAgICAgICAgICAgICAgICAgICAgICAgICAgICAgCiAgICAgICAgICAgICAgICAgICAgICAgICAgICAgICAgICAgICAgICAgICAgICAgICAgICAgICAgICAgICAgICAgICAgICAgICAgICAgICAgICAgICAgICAgICAgICAgICAgICAKICAgICAgICAgICAgICAgICAgICAgICAgICAgICAgICAgICAgICAgICAgICAgICAgICAgICAgICAgICAgICAgICAgICAgICAgICAgICAgICAgICAgICAgICAgICAgICAgICAgIAogICAgICAgICAgICAgICAgICAgICAgICAgICAgICAgICAgICAgICAgICAgICAgICAgICAgICAgICAgICAgICAgICAgICAgICAgICAgICAgICAgICAgICAgICAgICAgICAgICAgCiAgICAgICAgICAgICAgICAgICAgICAgICAgICAgICAgICAgICAgICAgICAgICAgICAgICAgICAgICAgICAgICAgICAgICAgICAgICAgICAgICAgICAgICAgICAgICAgICAgICAKICAgICAgICAgICAgICAgICAgICAgICAgICAgICAgICAgICAgICAgICAgICAgICAgICAgICAgICAgICAgICAgICAgICAgICAgICAgICAgICAgICAgICAgICAgICAgICAgICAgIAogICAgICAgICAgICAgICAgICAgICAgICAgICAgICAgICAgICAgICAgICAgICAgICAgICAgICAgICAgICAgICAgICAgICAgICAgICAgICAgICAgICAgICAgICAgICAgICAgICAgCiAgICAgICAgICAgICAgICAgICAgICAgICAgICAgICAgICAgICAgICAgICAgICAgICAgICAgICAgICAgICAgICAgICAgICAgICAgICAgICAgICAgICAgICAgICAgICAgICAgICAKICAgICAgICAgICAgICAgICAgICAgICAgICAgICAgICAgICAgICAgICAgICAgICAgICAgICAgICAgICAgICAgICAgICAgICAgICAgICAgICAgICAgICAgICAgICAgICAgICAgIAogICAgICAgICAgICAgICAgICAgICAgICAgICAgICAgICAgICAgICAgICAgICAgICAgICAgICAgICAgICAgICAgICAgICAgICAgICAgICAgICAgICAgICAgICAgICAgICAgICAgCiAgICAgICAgICAgICAgICAgICAgICAgICAgICAgICAgICAgICAgICAgICAgICAgICAgICAgICAgICAgICAgICAgICAgICAgICAgICAgICAgICAgICAgICAgICAgICAgICAgICAKICAgICAgICAgICAgICAgICAgICAgICAgICAgICAgICAgICAgICAgICAgICAgICAgICAgICAgICAgICAgICAgICAgICAgICAgICAgICAgICAgICAgICAgICAgICAgICAgICAgIAogICAgICAgICAgICAgICAgICAgICAgICAgICAgICAgICAgICAgICAgICAgICAgICAgICAgICAgICAgICAgICAgICAgICAgICAgICAgICAgICAgICAgICAgICAgICAgICAgICAgCiAgICAgICAgICAgICAgICAgICAgICAgICAgICAgICAgICAgICAgICAgICAgICAgICAgICAgICAgICAgICAgICAgICAgICAgICAgICAgICAgICAgICAgICAgICAgICAgICAgICAKICAgICAgICAgICAgICAgICAgICAgICAgICAgICAgICAgICAgICAgICAgICAgICAgICAgICAgICAgICAgICAgICAgICAgICAgICAgICAgICAgICAgICAgICAgICAgICAgICAgIAogICAgICAgICAgICAgICAgICAgICAgICAgICAgICAgICAgICAgICAgICAgICAgICAgICAgICAgICAgICAgICAgICAgICAgICAgICAgICAgICAgICAgICAgICAgICAgICAgICAgCiAgICAgICAgICAgICAgICAgICAgICAgICAgICAgICAgICAgICAgICAgICAgICAgICAgICAgICAgICAgICAgICAgICAgICAgICAgICAgICAgICAgICAgICAgICAgICAgICAgICAKICAgICAgICAgICAgICAgICAgICAgICAgICAgICAgICAgICAgICAgICAgICAgICAgICAgICAgICAgICAgICAgICAgICAgICAgICAgICAgICAgICAgICAgICAgICAgICAgICAgIAogICAgICAgICAgICAgICAgICAgICAgICAgICAgICAgICAgICAgICAgICAgICAgICAgICAgICAgICAgICAgICAgICAgICAgICAgICAgICAgICAgICAgICAgICAgICAgICAgICAgCiAgICAgICAgICAgICAgICAgICAgICAgICAgICAgICAgICAgICAgICAgICAgICAgICAgICAgICAgICAgICAgICAgICAgICAgICAgICAgICAgICAgICAgICAgICAgICAgICAgICAKICAgICAgICAgICAgICAgICAgICAgICAgICAgICAgICAgICAgICAgICAgICAgICAgICAgICAgICAgICAgICAgICAgICAgICAgICAgICAgICAgICAgICAgICAgICAgICAgICAgIAogICAgICAgICAgICAgICAgICAgICAgICAgICAgICAgICAgICAgICAgICAgICAgICAgICAgICAgICAgICAgICAgICAgICAgICAgICAgICAgICAgICAgICAgICAgICAgICAgICAgCiAgICAgICAgICAgICAgICAgICAgICAgICAgICAgICAgICAgICAgICAgICAgICAgICAgICAgICAgICAgICAgICAgICAgICAgICAgICAgICAgICAgICAgICAgICAgICAgICAgICAKICAgICAgICAgICAgICAgICAgICAgICAgICAgICAgICAgICAgICAgICAgICAgICAgICAgICAgICAgICAgICAgICAgICAgICAgICAgICAgICAgICAgICAgICAgICAgICAgICAgIAogICAgICAgICAgICAgICAgICAgICAgICAgICAgICAgICAgICAgICAgICAgICAgICAgICAgICAgICAgICAgICAgICAgICAgICAgICAgICAgICAgICAgICAgICAgICAgICAgICAgCiAgICAgICAgICAgICAgICAgICAgICAgICAgICAgICAgICAgICAgICAgICAgICAgICAgICAgICAgICAgICAgICAgICAgICAgICAgICAgICAgICAgICAgICAgICAgICAgICAgICAKICAgICAgICAgICAgICAgICAgICAgICAgICAgICAgICAgICAgICAgICAgICAgICAgICAgICAgICAgICAgICAgICAgICAgICAgICAgICAgICAgICAgICAgICAgICAgICAgICAgIAogICAgICAgICAgICAgICAgICAgICAgICAgICAgICAgICAgICAgICAgICAgICAgICAgICAgICAgICAgICAgICAgICAgICAgICAgICAgICAgICAgICAgICAgICAgICAgICAgICAgCiAgICAgICAgICAgICAgICAgICAgICAgICAgICAgICAgICAgICAgICAgICAgICAgICAgICAgICAgICAgICAgICAgICAgICAgICAgICAgICAgICAgICAgICAgICAgICAgICAgICAKICAgICAgICAgICAgICAgICAgICAgICAgICAgICAgICAgICAgICAgICAgICAgICAgICAgICAgICAgICAgICAgICAgICAgICAgICAgICAgICAgICAgICAgICAgICAgICAgICAgIAogICAgICAgICAgICAgICAgICAgICAgICAgICAgICAgICAgICAgICAgICAgICAgICAgICAgICAgICAgICAgICAgICAgICAgICAgICAgICAgICAgICAgICAgICAgICAgICAgICAgCiAgICAgICAgICAgICAgICAgICAgICAgICAgICAgICAgICAgICAgICAgICAgICAgICAgICAgICAgICAgICAgICAgICAgICAgICAgICAgICAgICAgICAgICAgICAgICAgICAgICAKICAgICAgICAgICAgICAgICAgICAgICAgICAgICAgICAgICAgICAgICAgICAgICAgICAgICAgICAgICAgICAgICAgICAgICAgICAgICAgICAgICAgICAgICAgICAgICAgICAgIAogICAgICAgICAgICAgICAgICAgICAgICAgICAgICAgICAgICAgICAgICAgICAgICAgICAgICAgICAgICAgICAgICAgICAgICAgICAgICAgICAgICAgICAgICAgICAgICAgICAgCiAgICAgICAgICAgICAgICAgICAgICAgICAgICAgICAgICAgICAgICAgICAgICAgICAgICAgICAgICAgICAgICAgICAgICAgICAgICAgICAgICAgICAgICAgICAgICAgICAgICAKICAgICAgICAgICAgICAgICAgICAgICAgICAgICAgICAgICAgICAgICAgICAgICAgICAgICAgICAgICAgICAgICAgICAgICAgICAgICAgICAgICAgICAgICAgICAgICAgICAgIAogICAgICAgICAgICAgICAgICAgICAgICAgICAgICAgICAgICAgICAgICAgICAgICAgICAgICAgICAgICAgICAgICAgICAgICAgICAgICAgICAgICAgICAgICAgICAgICAgICAgCiAgICAgICAgICAgICAgICAgICAgICAgICAgICAgICAgICAgICAgICAgICAgICAgICAgICAgICAgICAgICAgICAgICAgICAgICAgICAgICAgICAgICAgICAgICAgICAgICAgICAKICAgICAgICAgICAgICAgICAgICAgICAgICAgICAgICAgICAgICAgICAgICAgICAgICAgICAgICAgICAgICAgICAgICAgICAgICAgICAgICAgICAgICAgICAgICAgICAgICAgIAogICAgICAgICAgICAgICAgICAgICAgICAgICAgICAgICAgICAgICAgICAgICAgICAgICAgICAgICAgICAgICAgICAgICAgICAgICAgICAgICAgICAgICAgICAgICAgICAgICAgCiAgICAgICAgICAgICAgICAgICAgICAgICAgICAgICAgICAgICAgICAgICAgICAgICAgICAgICAgICAgICAgICAgICAgICAgICAgICAgICAgICAgICAgICAgICAgICAgICAgICAKICAgICAgICAgICAgICAgICAgICAgICAgICAgICAgICAgICAgICAgICAgICAgICAgICAgICAgICAgICAgICAgICAgICAgICAgICAgICAgICAgICAgICAgICAgICAgICAgICAgIAogICAgICAgICAgICAgICAgICAgICAgICAgICAgICAgICAgICAgICAgICAgICAgICAgICAgICAgICAgICAgICAgICAgICAgICAgICAgICAgICAgICAgICAgICAgICAgICAgICAgCiAgICAgICAgICAgICAgICAgICAgICAgICAgICAgICAgICAgICAgICAgICAgICAgICAgICAgICAgICAgICAgICAgICAgICAgICAgICAgICAgICAgICAgICAgICAgICAgICAgICAKICAgICAgICAgICAgICAgICAgICAgICAgICAgICAgICAgICAgICAgICAgICAgICAgICAgICAgICAgICAgICAgICAgICAgICAgICAgICAgICAgICAgICAgICAgICAgICAgICAgIAogICAgICAgICAgICAgICAgICAgICAgICAgICAgICAgICAgICAgICAgICAgICAgICAgICAgICAgICAgICAgICAgICAgICAgICAgICAgICAgICAgICAgICAgICAgICAgICAgICAgCiAgICAgICAgICAgICAgICAgICAgICAgICAgICAgICAgICAgICAgICAgICAgICAgICAgICAgICAgICAgICAgICAgICAgICAgICAgICAgICAgICAgICAgICAgICAgICAgICAgICAKICAgICAgICAgICAgICAgICAgICAgICAgICAgICAgICAgICAgICAgICAgICAgICAgICAgICAgICAgICAgICAgICAgICAgICAgICAgICAgICAgICAgICAgICAgICAgICAgICAgIAogICAgICAgICAgICAgICAgICAgICAgICAgICAgICAgICAgICAgICAgICAgICAgICAgICAgICAgICAgICAgICAgICAgICAgICAgICAgICAgICAgICAgICAgICAgICAgICAgICAgCiAgICAgICAgICAgICAgICAgICAgICAgICAgICAgICAgICAgICAgICAgICAgICAgICAgICAgICAgICAgICAgICAgICAgICAgICAgICAgICAgICAgICAgICAgICAgICAgICAgICAKICAgICAgICAgICAgICAgICAgICAgICAgICAgICAgICAgICAgICAgICAgICAgICAgICAgICAgICAgICAgICAgICAgICAgICAgICAgICAgICAgICAgICAgICAgICAgICAgICAgIAogICAgICAgICAgICAgICAgICAgICAgICAgICAgICAgICAgICAgICAgICAgICAgICAgICAgICAgICAgICAgICAgICAgICAgICAgICAgICAgICAgICAgICAgICAgICAgICAgICAgCiAgICAgICAgICAgICAgICAgICAgICAgICAgICAgICAgICAgICAgICAgICAgICAgICAgICAgICAgICAgICAgICAgICAgICAgICAgICAgICAgICAgICAgICAgICAgICAgICAgICAKICAgICAgICAgICAgICAgICAgICAgICAgICAgICAgICAgICAgICAgICAgICAgICAgICAgICAgICAgICAgICAgICAgICAgICAgICAgICAgICAgICAgICAgICAgICAgICAgICAgIAogICAgICAgICAgICAgICAgICAgICAgICAgICAgICAgICAgICAgICAgICAgICAgICAgICAgICAgICAgICAgICAgICAgICAgICAgICAgICAgICAgICAgICAgICAgICAgICAgICAgCiAgICAgICAgICAgICAgICAgICAgICAgICAgICAgICAgICAgICAgICAgICAgICAgICAgICAgICAgICAgICAgICAgICAgICAgICAgICAgICAgICAgICAgICAgICAgICAgICAgICAKICAgICAgICAgICAgICAgICAgICAgICAgICAgICAgICAgICAgICAgICAgICAgICAgICAgICAgICAgICAgICAgICAgICAgICAgICAgICAgICAgICAgICAgICAgICAgICAgICAgIAogICAgICAgICAgICAgICAgICAgICAgICAgICAgICAgICAgICAgICAgICAgICAgICAgICAgICAgICAgICAgICAgICAgICAgICAgICAgICAgICAgICAgICAgICAgICAgICAgICAgCiAgICAgICAgICAgICAgICAgICAgICAgICAgICAgICAgICAgICAgICAgICAgICAgICAgICAgICAgICAgICAgICAgICAgICAgICAgICAgICAgICAgICAgICAgICAgICAgICAgICAKICAgICAgICAgICAgICAgICAgICAgICAgICAgICAgICAgICAgICAgICAgICAgICAgICAgICAgICAgICAgICAgICAgICAgICAgICAgICAgICAgICAgICAgICAgICAgICAgICAgIAogICAgICAgICAgICAgICAgICAgICAgICAgICAgICAgICAgICAgICAgICAgICAgICAgICAgICAgICAgICAgICAgICAgICAgICAgICAgICAgICAgICAgICAgICAgICAgICAgICAgCiAgICAgICAgICAgICAgICAgICAgICAgICAgICAgICAgICAgICAgICAgICAgICAgICAgICAgICAgICAgICAgICAgICAgICAgICAgICAgICAgICAgICAgICAgICAgICAgICAgICAKICAgICAgICAgICAgICAgICAgICAgICAgICAgICAgICAgICAgICAgICAgICAgICAgICAgICAgICAgICAgICAgICAgICAgICAgICAgICAgICAgICAgICAgICAgICAgICAgICAgIAogICAgICAgICAgICAgICAgICAgICAgICAgICAgICAgICAgICAgICAgICAgICAgICAgICAgICAgICAgICAgICAgICAgICAgICAgICAgICAgICAgICAgICAgICAgICAgICAgICAgCiAgICAgICAgICAgICAgICAgICAgICAgICAgICAgICAgICAgICAgICAgICAgICAgICAgICAgICAgICAgICAgICAgICAgICAgICAgICAgICAgICAgICAgICAgICAgICAgICAgICAKICAgICAgICAgICAgICAgICAgICAgICAgICAgICAgICAgICAgICAgICAgICAgICAgICAgICAgICAgICAgICAgICAgICAgICAgICAgICAgICAgICAgICAgICAgICAgICAgICAgIAogICAgICAgICAgICAgICAgICAgICAgICAgICAgICAgICAgICAgICAgICAgICAgICAgICAgICAgICAgICAgICAgICAgICAgICAgICAgICAgICAgICAgICAgICAgICAgICAgICAgCiAgICAgICAgICAgICAgICAgICAgICAgICAgICAgICAgICAgICAgICAgICAgICAgICAgICAgICAgICAgICAgICAgICAgICAgICAgICAgICAgICAgICAgICAgICAgICAgICAgICAKICAgICAgICAgICAgICAgICAgICAgICAgICAgICAgICAgICAgICAgICAgICAgICAgICAgICAgICAgICAgICAgICAgICAgICAgICAgICAgICAgICAgICAgICAgICAgICAgICAgIAogICAgICAgICAgICAgICAgICAgICAgICAgICAgICAgICAgICAgICAgICAgICAgICAgICAgICAgICAgICAgICAgICAgICAgICAgICAgICAgICAgICAgICAgICAgICAgICAgICAgCiAgICAgICAgICAgICAgICAgICAgICAgICAgICAgICAgICAgICAgICAgICAgICAgICAgICAgICAgICAgICAgICAgICAgICAgICAgICAgICAgICAgICAgICAgICAgICAgICAgICAKICAgICAgICAgICAgICAgICAgICAgICAgICAgICAgICAgICAgICAgICAgICAgICAgICAgICAgICAgICAgICAgICAgICAgICAgICAgICAgICAgICAgICAgICAgICAgICAgICAgIAogICAgICAgICAgICAgICAgICAgICAgICAgICAgICAgICAgICAgICAgICAgICAgICAgICAgICAgICAgICAgICAgICAgICAgICAgICAgICAgICAgICAgICAgICAgICAgICAgICAgCiAgICAgICAgICAgICAgICAgICAgICAgICAgICAgICAgICAgICAgICAgICAgICAgICAgICAgICAgICAgICAgICAgICAgICAgICAgICAgICAgICAgICAgICAgICAgICAgICAgICAKICAgICAgICAgICAgICAgICAgICAgICAgICAgICAgICAgICAgICAgICAgICAgICAgICAgICAgICAgICAgICAgICAgICAgICAgICAgICAgICAgICAgICAgICAgICAgICAgICAgIAogICAgICAgICAgICAgICAgICAgICAgICAgICAgICAgICAgICAgICAgICAgICAgICAgICAgICAgICAgICAgICAgICAgICAgICAgICAgICAgICAgICAgICAgICAgICAgICAgICAgCiAgICAgICAgICAgICAgICAgICAgICAgICAgICAgICAgICAgICAgICAgICAgICAgICAgICAgICAgICAgICAgICAgICAgICAgICAgICAgICAgICAgICAgICAgICAgICAgICAgICAKICAgICAgICAgICAgICAgICAgICAgICAgICAgICAgICAgICAgICAgICAgICAgICAgICAgICAgICAgICAgICAgICAgICAgICAgICAgICAgICAgICAgICAgICAgICAgICAgICAgIAogICAgICAgICAgICAgICAgICAgICAgICAgICAgICAgICAgICAgICAgICAgICAgICAgICAgICAgICAgICAgICAgICAgICAgICAgICAgICAgICAgICAgICAgICAgICAgICAgICAgCiAgICAgICAgICAgICAgICAgICAgICAgICAgICAgICAgICAgICAgICAgICAgICAgICAgICAgICAgICAgICAgICAgICAgICAgICAgICAgICAgICAgICAgICAgICAgICAgICAgICAKICAgICAgICAgICAgICAgICAgICAgICAgICAgICAgICAgICAgICAgICAgICAgICAgICAgICAgICAgICAgICAgICAgICAgICAgICAgICAgICAgICAgICAgICAgICAgICAgICAgIAogICAgICAgICAgICAgICAgICAgICAgICAgICAgICAgICAgICAgICAgICAgICAgICAgICAgICAgICAgICAgICAgICAgICAgICAgICAgICAgICAgICAgICAgICAgICAgICAgICAgCiAgICAgICAgICAgICAgICAgICAgICAgICAgICAgICAgICAgICAgICAgICAgICAgICAgICAgICAgICAgICAgICAgICAgICAgICAgICAgICAgICAgICAgICAgICAgICAgICAgICAKICAgICAgICAgICAgICAgICAgICAgICAgICAgICAgICAgICAgICAgICAgICAgICAgICAgICAgICAgICAgICAgICAgICAgICAgICAgICAgICAgICAgICAgICAgICAgICAgICAgIAogICAgICAgICAgICAgICAgICAgICAgICAgICAgICAgICAgICAgICAgICAgICAgICAgICAgICAgICAgICAgICAgICAgICAgICAgICAgICAgICAgICAgICAgICAgICAgICAgICAgCiAgICAgICAgICAgICAgICAgICAgICAgICAgICAgICAgICAgICAgICAgICAgICAgICAgICAgICAgICAgICAgICAgICAgICAgICAgICAgICAgICAgICAgICAgICAgICAgICAgICAKICAgICAgICAgICAgICAgICAgICAgICAgICAgICAgICAgICAgICAgICAgICAgICAgICAgICAgICAgICAgICAgICAgICAgICAgICAgICAgICAgICAgICAgICAgICAgICAgICAgIAogICAgICAgICAgICAgICAgICAgICAgICAgICAgICAgICAgICAgICAgICAgICAgICAgICAgICAgICAgICAgICAgICAgICAgICAgICAgICAgICAgICAgICAgICAgICAgICAgICAgCiAgICAgICAgICAgICAgICAgICAgICAgICAgICAgICAgICAgICAgICAgICAgICAgICAgICAgICAgICAgICAgICAgICAgICAgICAgICAgICAgICAgICAgICAgICAgICAgICAgICAKICAgICAgICAgICAgICAgICAgICAgICAgICAgICAgICAgICAgICAgICAgICAgICAgICAgICAgICAgICAgICAgICAgICAgICAgICAgICAgICAgICAgICAgICAgICAgICAgICAgIAogICAgICAgICAgICAgICAgICAgICAgICAgICAgICAgICAgICAgICAgICAgICAgICAgICAgICAgICAgICAgICAgICAgICAgICAgICAgICAgICAgICAgICAgICAgICAgICAgICAgCiAgICAgICAgICAgICAgICAgICAgICAgICAgICAgICAgICAgICAgICAgICAgICAgICAgICAgICAgICAgICAgICAgICAgICAgICAgICAgICAgICAgICAgICAgICAgICAgICAgICAKICAgICAgICAgICAgICAgICAgICAgICAgICAgICAgICAgICAgICAgICAgICAgICAgICAgICAgICAgICAgICAgICAgICAgICAgICAgICAgICAgICAgICAgICAgICAgICAgICAgIAogICAgICAgICAgICAgICAgICAgICAgICAgICAgCjw/eHBhY2tldCBlbmQ9InciPz6WAXetAAAAIGNIUk0AAHolAACAgwAA+f8AAIDpAAB1MAAA6mAAADqYAAAXb5JfxUYAABo0SURBVHja7Nx7dNzlfefx7/P8LjOjuWmk0UgjaXSzrBu2cTHCNIVCITVLitcpCTWb7uYQnJhQkk3aU5IQ0uawYWlzIITdDbfilmwIS91DCuFuFYMjZGzwBVu2rAs2smTrNhprNPeZ3+V59g9LrkNMao3kXZp8Xuf4HEuyf49+v7n83vP8nhkmpSQAAACAf684DgEAAAAgZgAAAAAQMwAAAACIGQAAAEDMAAAAACBmAAAAABAzAAAAAIgZAAAAQMwAAAAAIGYAAAAAEDMAAAAAiBkAAABAzAAAAAAgZgAAAAAQMwAAAICYAQAAAEDMAAAAACBmAAAAABAzAAAAgJgBAAAAQMwAAAAAIGYAAAAAEDMAAACAmAEAAABAzAAAAAAgZgAAAAAQMwAAAICYAQAAAEDMAAAAACyOeqEH+OpXv7rx0KFDn5mdna02TVP3er1HiWg8n8+32rYdrggG316xcuWjkUik/8477yxqDMbY2V+6ieh/EdF/IaK/IaJ7iMie/6GUErc6AAAAYub8VVVVvbhn3z5tYmLiEZ/P521tbf2RruvPTE5OtvT29t4+OTl5RzaXu8Lj8dxMRENLMOTFRPRHRCSJ6LNE9BMiOrpU+3P77befOXZCiBv6+/u/Mzo6uqa6uvpNl8v1o+3bt//zYsd4/PHHiYiU7du3b+rp6fnOTTfd9J3KysqfmKZJmqb5X3rppb9Np9PX9Pb2tv423mm/+c1vbu7q6vrUzMzMcSISnHPGGCMhBOXzeWddXd1ga2vrPx46dOjPSktLc+3t7a89+uij753v9jds2PBwNBr9D+Pj47fU19e/pes6HT58mDwezy/FMGOMDMMgn89Hhw8fxrMJAMBvasyMjoxkVcYOeTyeGUnkzWazeZLSNAyjb8WKFfdMT09fNjg01Kmp6kYi+t4SDHkdETEieoKI/hMRXb2UMaMoyvxfLY/H87zb7V6fyWQurqqqup9z/upSjKFpGnv33Xe/8Nxzzz3icDjGE4lE3LIsCofDnp6engd37dp16/Lly99aVPFdfPFOy7I+0dDQ8PXm5ua/T6VSadM09ZKSkvXvvPPOs7ZtH62trf2LV1999cWP2522t7d3fXl5+X2ZTGaXpmk0OztLjDFKp9Pk8/komUzSnj17fphKpb5umma6srJSJaLzjpnly5e/ZJqmf3x8vNDW1uYZGBjYyBgLE5F5jn/O577/wEL3o62tbUJVVeu66667cWxsrHrXrl23aJomzjV7aFkW13WdGhsbB7q6uu4q5rg1NTVJy7JI13WybZuEEMQYI0VRSEpJlmUR55wYY6SqKmWzWfJ4PDQ4OMgWOtbq1avJsizyeDzkcDgUTdPs1tZWSiQS1zscjt+bmpp6KBqNxkzTJM457du377y3feWVV3aPj49faVkWqerppzAp5Zk/jDHinJ8JzkwmQ21tbdvffPPNTxZ7n7vvvvvo5MmTfGBg4BvpdPozoVDolZKSkv/m9/vtjRs3kqqqpGkavf7667Rv3z664YYbaPPmzQse54tf/OJf7tixY4NpmjZjTEopmaIoH559/iVSSuKcK1dfffXPt2zZ8gABIGaW3uDQELndbl1XVSoYBhERpTIZSiaTtOKii+T09LRD4ZyCwWB8CYYrJ6I/JaKddPry0loi+jwRPUVEhaXYn/knSc45ZbPZ2omJiTWBQGCivLz8uKZpS3LMjhw5snbr1q1/4/f7x9rb2/9zdXX1W4ZhsP37939+x44dt9bU1LzW1tb2pcWMEQwGf55MJqvXrFnzzydOnEhns1myLMu48sorfzYwMDDMGNsWiUS2fRzvtJlMxqquro6WlZXR9PS03+12J2zbpmAwSG6325VKpf77zMzM11VVTbnd7r+2bfu1hWx/9+7dlblcLlhdXX25ZVlpwzDu5Jy3MsZ+5TLl3PdkMTGTz+erLMuiZDJZbRjGcsbYfIj/Cnb6zEamaQaLPW6lpaUHk8nkY7ZtC7fbXetwOG42DOPVVCrVqygKLy8vv4aI2nK53JO5XK7g8Xjcfr//y8WONzdztV7TtLRt22/OzMyo6XS6s6SkJGmaZrtpmh4iWvALAEVRrJqamp+fOHHip2eFXjocDn/a6XQ2T05OPjE7O2trmqaYppkMh8O/S0SfWOTjXj1w4MCWiYmJm6urq3925MiRO30+X/Pll1/+eUVRbM75meeGxdi5c+dNXq/3DsbYiNPptDnnNDU15crlckzX9fmwnb/fkaqqJKWUfr8/vHPnzoeLuR8CIGbOpy7KysgWQhDnti0EqapaZuRyISFEeV9f3y3JZDKwavXqB5Y1Nz+zBMNdQUTLiOhBIooS0S+I6CtEtJqI3lmK/amoqDgzQxOPxyOxWKy9pqZmNxFN53K5JTlm3d3dm5LJZHDTpk2bGxsb3zpx4gSlUqnanp6eP6+srJy45JJL7s5kMicXMwZjzEtEjHOumqZJuq6TaZqUyWSIiJiU0m0Yho+IYsVs/9prr33y+PHjNwohbM65ONe/sW1bdblciVWrVj20devWH57vtp1OZ6Gjo4P39fVtOnny5Mb29vZvCyH2Op1OPRqN3huPx/9cVdWcoih3EdHDQogF/e4zMzMnLcv6Pw0NDROlpaUxXdfvEkJUEZFxjlfFCmPMLOYYRSKRbxGRGQgE3srn8/uIqJdOXx4916tvzjmXPp8vWuxt3tDQ8PzQ0NBjyWSSnE6np6GhoSMajT6ZTCYPCCGorq5u1rKs644fP/4/LcuiYDBItbW1FxcbMkS0Pp/P36Zp2vfnIrCMMRbOZrNbY7FYtFAo3KmqqlNRlOcWsm2Px5MKh8N7RkdHnxVCnJlh8vv94dLSUhGLxZ6Zv81zuRxVV1fPMsZWLTIy7pycnPxse3v7urq6uu7m5ubLu7u7/+X999//u3Q6vZlzbjscjkU/9tPpdC4UCg2sXLkytGfPnu+Vl5fvXLdu3SOHDh2ivXv3EuecVq5cSU1NTXTo0CEaGRkhxhjF4/E8EeUIADFzgQZQVWK2LTRNE4ZpUjQa3VgaCLRKKdvHxsevKw0EDjfU1/9DOpk8tcihGBF9johGiGj+EkwXEd1KRH+8VDFz9OjRM/tl23aLYRi6z+fr5ZzHf91U8EKMjo6ua2xsHCgUCi/F43EaGxujVCq1JpVKNbe1tT1p2/aBhoaGxd4u+UQiEXz77bd/SERTtm1rRCS6uroc0Wi0MhwOG0KIoldLJxKJdtu2fb/u1SrnnEzT9E9NTV20kG3rum4yxlgsFvtUPB7/w2PHjrkbGxvvmpmZuX5kZORrRJQNh8N/cdFFFz2uqirNv6I9X7W1tTWpVKrZ7XZP6LoeJaLn5oLio07aRfH5fD/lnEuPxzNjWdYMEZ38dXEgpSTDMIoeLxaLrTBN8zLGmDRNs2Z6ero6m82uZYxxzjmbmZn5HSFEHRH9Hue8kE6nXdPT0/XFjCWE+KQQ4kuapj3CGHt7+fLlxBhrMgxDM03zpGmaRxljD0opv2qaJiOi815rZhiGIqV0X3XVVUpPT489P0MhhHBms1lXKBRyTU5O5gzDoMbGRgqFQt7x8fFFTZvMzs7eXF1d/WJzc3O3x+OhRCKx+7LLLtuwe/fu7b29vU+0tLTs3rdvH6VSqUXN0Mz9X/7ee+89ePLkyQ3RaPRzJSUlu10u1/7W1lZasWIFhcNhSiaTjevXrx8+cuQIvfHGG8QY05bq+QcAMXOuB6eqEnFOUkrGGaPa2touVVV/ZlRWejwlJTtHx8bu6Onpeb7zkkvuJqJnFzFU69zMTBkRPTb3KqWUiPxE9IdEdD8RLTaYKJVKzV+XV2Kx2EpVVamqqqovFArZpmkuyTErFAq1FRUVe8fGxjRN06hQKNDk5GTr3Ek5mUwm9eXLl+cXM4aUkjPGhN/vH3Q6nR8IIUqIyJJSekdHR625E3fRz46c8/y/9eQ6N4apKEpmIdvOZrOOqakpKisru9fj8TSmUqlPHD169J8Mw6gwTdNobW39Wmdn5y8URblUCLF3oTMzzc3NI/l8vqq/v39jKBTql1JuIqLlRJT90DGRRKTR6UuYC74cMzo6uk0IkW9vb99ERJVEdAsRfdQvqxARWZZ1kIj+tpjbZGxs7AbbtktVVZWpVMqbTqdbiWizoih/LKVkY2Nj9YyxMiK6V9d1Y2Zmxp3P51cWM5Zt29/Qdf1/cM5fmV+Dk0gkWoQQ8WXLlk1OT09TMpncoSgKWZb1/YXEzNz6HhYMBtnatWvpwIEDFIlEyLIsJqVkpaWlrK2tjZLJJHV0dJCUkkkpF3WmLy8vf+bAgQPfKSsru7KqquqtI0eOPGVZVkHX9UR/f38hEAiQruu00PvaOSKQPB4PeTyevSMjIxtKSkqGly1bFtV1nZqamigQCNCuXbu+tnfv3m+uW7fuC6tWrdp29OhRGh4epqW6zA2AmPmI6RI29wSkqCoVCoVhrihDnHNqaWnpDVZW1nR1dd02MDj47UXGzA1EFKbTCz1PEZGLiMaIyENEHUT0SSLautj9WbFixfwi4JLXXntttaIocV3XBwzDIMuyluaYMSbGxsbWjI+Pd4VCoR/E4/F/iEajDkVR6PDhw190uVyrOzo6vkunL6MVxbIs3ev1xpubm38Si8X6CoUC0zSNLr30UveJEyc2W5alLeZt7E6n82nO+ZSUktNZb43/5XOS1DVNi3s8ngUtMrZtmycSCVUI8Z7f77/dMIzHM5nMxZqmFQKBwF2hUGhLIpH4q1OnTllSyr0L/d3j8XgkHo9Xu93uLl3XSwqFwjrO+cV0jml8xhgXQljFxEwqlbpICEHxeLyuUCg00el34c1H0q/0oZRSCiECxcZMc3PzU2NjY19PJBKirq6uzePxPJjL5R4YGRnp0jSNNzU1fVkIcVUikdh88uTJTCQS8QaDwSeLvA8zKSWzbZscDgdVVla64vH4cqfTeVRV1bSu6zT/DrRF3IfJ5/NRTU3NmW3NL2Seu0R29vYX9ZkMV1xxxQMTExMdvb2926SUnxZC2MPDw5vC4fCO8vLyA319fZerqso0Tdu1mBkSRVFofHzcec0119y3evXqd+vq6g7X19ePFwoFKhQKtGfPni/v2rXrQSLiXV1d/6hp2mc7Ozu3j46O4mMnADFzoWOGMyZp7qWRkFI3Tr/FmMpDIcsQ4j2P222nUqmWRQyjE9GGuYj5HBENnvWz3yeibUT06aWImYmJCXI6naQoim9mZmZ1IBD4wDCMoePHjy/djaKqhUKh4C4UCq1vvvnmPR0dHTtqa2tPffDBB6QointqauqqN9544xuLiRlFUXJSSqlpWqGyspJGRkZkfX09hUIhw7ZtUhSlYNt2ttjtd3d3P0Gn31G25BwOh55IJKxjx46RlPIdp9P5BafTea+U8mXDMB4pKSkh27ZLFEVJFXNiOXjw4AYiomAwWKdp2rtut/srtm1XMMbyH36FL4RQFEUpqmIjkcj3GGNWWVlZTyaTOSClHP6I8Jub7OJUUlIyuYjAzM6tX5KKoqScTmfBMIy8lFIRQpCmaQUpZUFV1RznXOq6nnE6nfki71/fN03zv3LObSnltmw2W6EoStjj8bzZ19dHs7OzjDH2+0KIr2ia9v2FTiwSkZy/beffYXj2bT0/G3TWYtlFzcxIKa329vZbdF3PHTp06GVVVTOVlZXbc7ncsu7u7u2ZTGataZolNTU1W8Lh8G2MMVHkcaPp6Wne19cnLrvssi7DMCqj0ajD6XQWDh48+KW33nrrYX4aWZZV+sorr/zTddddd2MkEjk4MjKCMxogZi4U7fTC0jTj3GaKQqqqpoRl0djYGBER5fP5SsMwlEAgcGIRwxhEtIWIUh8KGSKibiK6g4iSS7E/Qgjv+Pi4Px6P/2kulyv3er3jgUCg1OFwTEopxVKMEQqFDg8PD69VVZVKSkocXq/XDofDe6LRqJFMJnWXy0VOp3NRawCy2WxnPp+vj0aja6uqqiarq6vTIyMj6uzs7CX5fL5eVdXObDZ7MRHt+rjdab1eb1II8Se2bXdls1mez+et8vLy+7PZbDKTyXQODAwEg8HgReFw+H8XEzPpdPpJwzCC2Ww22dHRMa2q6jidvswjPqLXi7rd/X7/Q6ZpskKhELdtO84Y+zcfA7ZtF33choaGbiwUCqSqqohGo5XT09OriOgrqqpezxhjR48eXcM5jwghfuBwODLj4+Pe2dnZy4sZi3P+uqIoLsMw7mCMRScmJng+n1dqamoOCyFIUZROy7L+UlXVv1dV9fliJnzn3pJ85i3585d5GWNkWRbNzs5SIBAg0zRpsetJ5mY9REtLy20ul+sxKaW89tprD7788ss7BgYG/qC1tfXHwWDwpwcPHnwhk8m4rr/++luIyCry2FFDQwNJKdtfeOGFl+rr6/8lGAy+19PTcyZk5sPHNM2ybdu2/ZWqqjcpioKpGUDMXLCY0TQ2PjHRkEwmy4Vt0/AHHyzzut0VQgh9Ohr9xMTk5J8pijJ78apVDy5imEfp9CUlg05PwZ/9zGUTUZyI6ojoWiK6fVEzTYy5OefhfD7fpGlaXEqZzmazNQ6HY3Cx18vnBYPB7SMjI8tN06RIJLLD5XKd8ng8qUAg8Ho8Hr9c0zRqbm7uWcwYuVzObxjGqenp6ZaqqqoSKWVa0zT1+PHj7dlsdsrlcul0eh3Sxy5mnE7n3lgstppzHuOcK0Rknzp1KiulVBVFUQ3DiOTz+biqqoeKWYxZUVHRYhhGo6Zpe4UQ/mw2ew/nvElKaZ/j/sCFECYRXb/QcU6cOPGSaZqisbHxDtu2K4joprNmHj48zvyamQEi+kFR05e6nisUCgnGmGSMOXVdLxiGkZZSzkopucPhyBCRkc/nZ4QQhqIopGla0R9pwDl/0e12k5TSyTlfzTmPBQKBqMfjoWQy6dF1/e8sy3qxiMsjcm6Wit555x0aGxsjXdfJ5XIR55zpuk79/f2UTCaps7OTfD4fo0VeZpoPGtM0qaSk5L3169fTqVOn1k5MTHQ2Nzdv4Zw7IpHIdk3T1r377rvburu777711lvvWegYlmVRXV1dobS0tPX5559/Pp1ON/X39982HzkfjjJFUci2bbJtm2EBMCBmLqCZePyWU7HYrX6/nzsdjklVUW4scbsbLSl9szMzrX6///DylpaHa2tqXlzEk8zt/68O2JYtWyaJaJKI9hDRbRdijB07dtxNRHef40d/tFRj7Nu375pzfDtPRE/O/fnYevrppx+6kNtva2ubnpiYuLq6unqqtLTUWSgUWhhjFzHGzHN8zgyXUhb1CnxmZuZ359Z5NEopW6WUm8/jZPp2sTHT3Nz8zODg4HeTySSVlZX5GxsbQ9Fo9IfDw8P7FUWhxsbGPzFNc93IyMi3M5kM1dTUUG1tbdViTv6apr0YCARcjLE/8Pl8u2OxGAkhSNf1biGEVcysiaIoiqZp2X379llDQ0OkaRodO3aM6uvrDa/Xm+nr6zPi8ThJKWn//v106aWXpjnnS3Kml1JSeXk5ud1uGh4eJsMwXJFIZGtVVdXrHo+HOOc7I5HIC++///5n6PRnXS00AGUqlZIvv/zyj5LJZMv5LOpljDlxKgPEzAX2s2ef/difHAE+dELp9nq9cmZm5lOhUCjrcDg2CSG8dI7LBkIIrihKUdd+KioqfuF0Oo2GhoZ9hUJhSEqZpY9YMyOE4Iwx8nq9x4vdr2g0utI0zbWMMduyrLpYLNaQzWYvUxRFMsbYqVOnfkdK2Uz/+tZs39TUVG0xY+3fv//sL3NEdO+HJyGK3Q/LsrRjx461DQ0NXaaqquCc80wmk4nFYsuJqG5sbGyt1+s1iIin0+nM4OBgZ1lZ2aKf62zbpnA4TD6fj/r7+8nhcOxpbm5+Ys+ePc93dnau0zTt7Wg0etXJkyf/45o1a4r6NHPGGEskEpIxtldV1fx5zCgxIjo4N2uIqRlAzADAaePj4xtzudyqqqqq3lAoNCOlnLwQ4+zfv//qD33ryIXcr1QqpeTz+YdUVU0nk0ktlUoJKeXNnPPPEJEcHx93M8Y0IvqepmkiHo/7XC7X3o/b7VNeXv704ODgeinlA4qi5ImIud1uO5fLecfGxjSPx/Pd+WsuDoeDotGos6Oj47GlmJVxOBxUUVFBc4vkRUdHx+2JRKJk//79r1dUVLwwOTn56Ugk8sw111xT1CfxOhwO3el0ts7Ozj5E57kWSwjBS0tLW/L5vI5HLyBmAICIiLZv337/2V9/61vf+o3YrwMHDmz4TdiPrVu3/piIfvz/Y2wp5fwalfm/221tbZ8fHh4+kkgkrm1qavrr1atX309FrtFpb29/qre39weMsfOeuWKMUSqVUletWvUUHr3w24rhswkAAADg3zOOQwAAAACIGQAAAADEDAAAAABiBgAAABAzAAAAAIgZAAAAAMQMAAAAAGIGAAAAEDMAAAAAiBkAAAAAxAwAAAAAYgYAAAAQMwAAAACIGQAAAADEDAAAACBmAAAAABAzAAAAAIgZAAAAAMQMAAAAIGYAAAAAEDMAAAAAiBkAAAAAxAwAAAAgZgAAAAAQMwAAAACIGQAAAADEDAAAACBmAAAAABAzAAAAAIgZAAAAQMwAAAAAIGYAAAAAEDMAAAAAiBkAAABAzAAAAAAgZgAAAAAQMwAAAACIGQAAAEDMAAAAACBmAAAAABAzAAAAAIgZAAAAQMwAAAAAIGYAAAAAEDMAAACAmAEAAABAzAAAAAAgZgAAAAAQMwAAAICYAQAAAEDMAAAAACBmAAAAABAzAAAAgJgBAAAAQMwAAAAAIGYAAAAAEDMAAACAmAEAAABAzAAAAAAgZgAAAAAxAwAAAICYAQAAAEDMAAAAACBmAAAAADEDAAAAgJgBAAAAQMwAAAAAIGYAAAAAMQMAAACAmAEAAABAzAAAAAAgZgAAAAAxAwAAAICYAQAAAEDMAAAAwG+f/zsAKxAacnzoin0AAAAASUVORK5CYII=") top left no-repeat;
    display: inline-block;
    width: 34px;
}

.tui-toolbar-icons.tui-bold {
    background-position: -15px -23px;
}

.tui-toolbar-icons.tui-color {
    background-position: -40px -22px;
}

.tui-toolbar-icons.tui-italic {
    background-position: -65px -23px;
}

.tui-toolbar-icons.tui-quote {
    background-position: -91px -24px;
}

.tui-toolbar-icons.tui-heading {
    background-position: -116px -24px;
}

.tui-toolbar-icons.tui-hrline {
    background-position: -140px -24px;
}

.tui-toolbar-icons.tui-task {
    background-position: -164px -23px;
}

.tui-toolbar-icons.tui-ol {
    background-position: -189px -25px;
}

.tui-toolbar-icons.tui-ul {
    background-position: -215px -25px;
}

.tui-toolbar-icons.tui-table {
    background-position: -243px -25px;
}

.tui-toolbar-icons.tui-code {
    background-position: -269px -24px;
}

.tui-toolbar-icons.tui-link {
    background-position: -322px -25px;
}

.tui-toolbar-icons.tui-image {
    background-position: -349px -25px;
}

.tui-colorpicker-svg-slider {
    border: 1px solid #ebebeb;
}
.tui-colorpicker-vml-slider {
    border: 1px solid #ebebeb;
}
.tui-colorpicker-svg-huebar {
    border: 1px solid #ebebeb;
}

.CodeMirror .cm-header {
    font-weight: bold;
    color: inherit;
}

.CodeMirror .cm-header-1 {
    font-size: 24px;
}

.CodeMirror .cm-header-2 {
    font-size: 22px;
}

.CodeMirror .cm-header-3 {
    font-size: 20px;
}

.CodeMirror .cm-header-4 {
    font-size: 18px;
}

.CodeMirror .cm-header-5 {
    font-size: 16px;
}

.CodeMirror .cm-header-6 {
    font-size: 14px;
}

.CodeMirror .cm-variable-2 {
    color: inherit;
}

.tui-editor-pseudo-clipboard {
    position: fixed;
    left: -1000px;
    top: -1000px;
    width: 100px;
    height: 100px;
}

<<<<<<< HEAD
=======
.te-ww-block-overlay.code-block-header input[type=text] {
    font-family: Consolas, Courier, "Apple SD 산돌고딕 Neo", -apple-system, "Lucida Grande", "Apple SD Gothic Neo", "맑은 고딕", "Malgun Gothic", "Segoe UI", "돋움", dotum, sans-serif;
    font-size: 13px;
    padding: 4px 5px;
    border: none;
    box-sizing: border-box;
    height: 24px;
    width: 200px;
    background-color: #777777;
    color: #f5f7f8;
    outline: none;
    margin-left: 2px;
    margin-top: 2px;
}
.te-ww-block-overlay.code-block-header input[type=text]::-webkit-input-placeholder {
    color: #aaaaaa;
}
.te-ww-block-overlay.code-block-header input[type=text]::-moz-placeholder {
   color: #aaaaaa;
   opacity: 1;
}
.te-ww-block-overlay.code-block-header input[type=text]:-ms-input-placeholder {
   color: #aaaaaa;
}
.te-ww-block-overlay.code-block-header input[type=text]::-ms-input-placeholder {
   color: #aaaaaa;
}
.te-ww-block-overlay.code-block-header button,
.tui-popup-code-block-editor button {
    float: right;
    background-color: #fff;
    border: 1px solid #bfbfbf;
    color: #666;
    border-radius: 3px;
    padding: 3px 8px;
}

.te-ww-block-overlay.code-block-header button {
    margin: 4px;
}

.te-popup-code-block-languages {
    position: absolute;
    width: 180px;
}

.te-popup-code-block-languages .tui-popup-body {
    max-height: 169px;
    overflow: auto;
    padding: 0px 5px;
}

.te-popup-code-block-languages button {
    width: 100%;
    background-color: #fff;
    border: none;
    outline: 0;
    padding: 0px 10px 0px 10px;
    font-size: 12px;
    line-height: 24px;
    text-align: left;
    color: #777;
}

.te-popup-code-block-languages button.active {
    background-color: #f4f4f4;
}

.tui-popup-code-block-editor .tui-popup-wrapper {
    width: 70%;
    height: 70%;
    margin: auto;
}

.tui-popup-code-block-editor button {
    margin: -1px 3px;
}

.tui-popup-code-block-editor .tui-popup-body {
    padding: 39px 0px 0px 0px;
    margin-top: -39px;
    height: 100%;
    z-index: -1;
    box-sizing: border-box;
}

.tui-popup-code-block-editor .tui-editor-contents pre {
    margin: 0px;
    background-color: transparent;
}

.tui-popup-code-block-editor .CodeMirror {
    height: auto;
}

.tui-popup-code-block-editor .CodeMirror-lines {
    padding: 18px 8px 18px 8px;
}

.tui-popup-code-block-editor .CodeMirror-line {
    font-family: Consolas, Courier, "Apple SD 산돌고딕 Neo", -apple-system, "Lucida Grande", "Apple SD Gothic Neo", "맑은 고딕", "Malgun Gothic", "Segoe UI", "돋움", dotum, sans-serif;
    line-height: 160%;
    font-size: 13px
}

.tui-popup-code-block-editor .popup-editor-editor-wrapper {
    min-height: 100%;
}

.tui-split-scroll,
.tui-split-scroll-wrapper {
    width: 100%;
    height: 100%;
    position: relative;
}

.tui-split-scroll .tui-split-content-left,
.tui-split-scroll .tui-split-content-right {
    position: absolute;
    top: 0px;
    width: 50%;
    box-sizing: border-box;
}

.tui-split-scroll .tui-split-content-left {
    left: 0px;
}

.tui-split-scroll .tui-split-content-right {
    left: 50%;
}

.tui-split-scroll .tui-splitter {
    position: absolute;
    left: 50%;
    top: 0;
    height: 100%;
    width: 1px;
    border-left: 1px solid #cacaca;
}

.tui-split-scroll .tui-split-scroll-content {
    width: 100%;
    height: 100%;
    overflow: hidden;
    position: relative;
}

.tui-split-scroll .tui-split-content-left,
.tui-split-scroll .tui-split-content-right {
    height: 100%;
    overflow-x: hidden;
    overflow-y: auto;
}

.tui-split-scroll button.tui-scrollfollow {
    top: 10px;
    opacity: 0.2;
}

.tui-split-scroll button.tui-scrollfollow:after {
    content: "scroll off";
}

.tui-split-scroll.scroll-sync button.tui-scrollfollow {
    opacity: 0.5;
}

.tui-split-scroll.scroll-sync .tui-split-content-left,
.tui-split-scroll.scroll-sync .tui-split-content-right {
    height: auto;
    overflow: initial;
}

.tui-split-scroll.scroll-sync button.tui-scrollfollow:after {
    content: "scroll on";
}

.tui-split-scroll.scroll-sync .tui-split-scroll-content {
    overflow-y: auto;
}

.tui-split-scroll.single-content .tui-splitter {
    display: none;
}

.tui-split-scroll.single-content .tui-split-content-left {
    width: 100%;
}

.tui-split-scroll.single-content .tui-split-content-right {
    display: none;
}

.tui-split-scroll.single-content button.tui-scrollfollow {
    display: none;
}

@media all and (-ms-high-contrast: none), (-ms-high-contrast: active) {
     /* IE10+ */
    .tui-split-scroll-wrapper .tui-splitter {
        left: calc(50% - 9px);
    }
}

@supports (-ms-accelerator:true) {
    /* IE Edge 12+ CSS styles go here */
    .tui-split-scroll-wrapper .tui-splitter {
        left: calc(50% - 9px);
    }
}

>>>>>>> 3d955389
@media screen and (max-width: 480px) {
    .tui-popup-wrapper {
        max-width: 300px;
    }

    .tui-editor-popup {
        margin-left: -150px;
    }
}<|MERGE_RESOLUTION|>--- conflicted
+++ resolved
@@ -786,8 +786,6 @@
     height: 100px;
 }
 
-<<<<<<< HEAD
-=======
 .te-ww-block-overlay.code-block-header input[type=text] {
     font-family: Consolas, Courier, "Apple SD 산돌고딕 Neo", -apple-system, "Lucida Grande", "Apple SD Gothic Neo", "맑은 고딕", "Malgun Gothic", "Segoe UI", "돋움", dotum, sans-serif;
     font-size: 13px;
@@ -1000,7 +998,6 @@
     }
 }
 
->>>>>>> 3d955389
 @media screen and (max-width: 480px) {
     .tui-popup-wrapper {
         max-width: 300px;
