/**
 * @fileoverview Implements PopupAddImage
 * @author Sungho Kim(sungho-kim@nhnent.com) FE Development Team/NHN Ent.
 */

import LayerPopup from './layerpopup';
import Tab from './tab';
import i18n from '../i18n';

const {util} = tui;

const CLASS_IMAGE_URL_INPUT = 'te-image-url-input';
const CLASS_IMAGE_FILE_INPUT = 'te-image-file-input';
const CLASS_ALT_TEXT_INPUT = 'te-alt-text-input';
const CLASS_OK_BUTTON = 'te-ok-button';
const CLASS_CLOSE_BUTTON = 'te-close-button';
const CLASS_FILE_TYPE = 'te-file-type';
const CLASS_URL_TYPE = 'te-url-type';
const CLASS_TAB_SECTION = 'te-tab-section';
const TYPE_UI = 'ui';

/**
 * PopupAddImage
 * It implements a Image Add Popup
 * @class PopupAddImage
 * @extends {LayerPopup}
 */
<<<<<<< HEAD
function PopupAddImage(options) {
    /* eslint-disable indent */
    const POPUP_CONTENT = [
        '<div class="te-tab-section"></div>',
        '<div class="te-url-type">',
            `<label for="">${i18n.get('Image URL')}</label>`,
            '<input type="text" class="te-image-url-input" />',
        '</div>',
        '<form enctype="multipart/form-data" class="te-file-type">',
            `<label for="">${i18n.get('Select image file')}</label>`,
            '<input type="file" class="te-image-file-input" accept="image/*" />',
        '</form>',
        `<label for="url">${i18n.get('Description')}</label>`,
        '<input type="text" class="te-alt-text-input" />',
        '<div class="te-button-section">',
            `<button type="button" class="te-ok-button">${i18n.get('OK')}</button>`,
            `<button type="button" class="te-close-button">${i18n.get('Cancel')}</button>`,
        '</div>'
    ].join('');
    /* eslint-enable indent */

    options = util.extend({
        title: i18n.get('Insert image'),
        className: 'te-popup-add-image tui-editor-popup',
        content: POPUP_CONTENT
    }, options);

    LayerPopup.call(this, options);

    this.eventManager = options.eventManager;

    this.render();

    this._bindContentEvent();
    this._linkWithEventManager();
    // this._initApplyImageBindContext();
}

PopupAddImage.prototype = util.extend(
    {},
    LayerPopup.prototype
);

PopupAddImage.prototype._bindContentEvent = function() {
    const self = this;

    this.on('click .te-ok-button', () => {
        self.trigger('okButtonClicked', self);
        self.hide();
    });

    this.on('click .te-close-button', () => {
        self.trigger('closeButtonClicked', self);
        self.hide();
    });

    this.on('shown', () => {
        self.$el.find('.te-image-url-input').focus();
    });

    this.on('hidden', () => {
        self.resetInputs();
    });

    this.tab.on('itemClick', () => {
        self.resetInputs();
    });

    this.on('change .te-image-file-input', () => {
        const filename = self.$el.find('.te-image-file-input').val().split('\\').pop();
        self.$el.find('.te-alt-text-input').val(filename);
    });
};

PopupAddImage.prototype._linkWithEventManager = function() {
    this.eventManager.listen('focus', () => {
        this.hide();
    });

    this.eventManager.listen('openPopupAddImage', () => {
        this.eventManager.emit('closeAllPopup');
        this.show();
    });

    this.eventManager.listen('closeAllPopup', () => {
        this.hide();
    });

    this.on('okButtonClicked', () => {
        const imageUrl = this.$el.find('.te-image-url-input').val();
        const altText = this.$el.find('.te-alt-text-input').val();

        if (imageUrl) {
            this.applyImage(imageUrl, altText);
        } else {
            this.eventManager.emit('addImageBlobHook',
                this.$el.find('.te-image-file-input')[0].files[0],
                (url, text) => this.applyImage(url, altText || text),
                'ui');
        }
    });
};

PopupAddImage.prototype.applyImage = function(imageUrl, altText) {
    this.eventManager.emit('command', 'AddImage', {
        imageUrl,
        altText: altText || 'image'
    });
    this.hide();
};

/**
 * _renderContent
 * @override
 */
PopupAddImage.prototype._renderContent = function() {
    const $popup = this.$el;

    LayerPopup.prototype._renderContent.call(this);

    this.tab = new Tab({
        initName: i18n.get('File'),
        items: [i18n.get('File'), i18n.get('URL')],
        sections: [$popup.find('.te-file-type'), $popup.find('.te-url-type')]
    });

    this.$body.find('.te-tab-section').append(this.tab.$el);
};

PopupAddImage.prototype._getImageFileForm = function() {
    return this.$el.find('form');
};

PopupAddImage.prototype.resetInputs = function() {
    this.$el.find('input').val('');
};

=======
class PopupAddImage extends LayerPopup {

    /**
     * Creates an instance of PopupAddImage.
     * @param {LayerPopupOption} options - layer popup option
     * @memberof PopupAddImage
     */
    constructor(options) {
        const POPUP_CONTENT = `
            <div class="${CLASS_TAB_SECTION}"></div>
            <div class="${CLASS_URL_TYPE}">
                <label for="">${i18n.get('Image URL')}</label>
                <input type="text" class="${CLASS_IMAGE_URL_INPUT}" />
            </div>
            <form enctype="multipart/form-data" class="${CLASS_FILE_TYPE}">
                <label for="">${i18n.get('Select image file')}</label>
                <input type="file" class="${CLASS_IMAGE_FILE_INPUT}" accept="image/*" />
            </form>
            <label for="url">${i18n.get('Description')}</label>
            <input type="text" class="${CLASS_ALT_TEXT_INPUT}" />
            <div class="te-button-section">
                <button type="button" class="${CLASS_OK_BUTTON}">${i18n.get('OK')}</button>
                <button type="button" class="${CLASS_CLOSE_BUTTON}">${i18n.get('Cancel')}</button>
            </div>
        `;
        options = util.extend({
            header: true,
            title: i18n.get('Insert image'),
            className: 'te-popup-add-image tui-editor-popup',
            content: POPUP_CONTENT
        }, options);
        super(options);
    }

    /**
     * init instance.
     * store properties & prepare before initialize DOM
     * @param {LayerPopupOption} options - layer popup options
     * @memberof PopupAddImage
     * @protected
     * @override
     */
    _initInstance(options) {
        super._initInstance(options);

        this.eventManager = options.eventManager;
    }

    /**
     * initialize DOM, render popup
     * @memberof PopupAddImage
     * @protected
     * @override
     */
    _initDOM() {
        super._initDOM();

        const $popup = this.$el;

        this._$imageUrlInput = $popup.find(`.${CLASS_IMAGE_URL_INPUT}`);
        this._$imageFileInput = $popup.find(`.${CLASS_IMAGE_FILE_INPUT}`);
        this._$altTextInput = $popup.find(`.${CLASS_ALT_TEXT_INPUT}`);

        const $fileTypeSection = $popup.find(`.${CLASS_FILE_TYPE}`);
        const $urlTypeSection = $popup.find(`.${CLASS_URL_TYPE}`);
        const $tabSection = this.$body.find(`.${CLASS_TAB_SECTION}`);
        this.tab = new Tab({
            initName: i18n.get('File'),
            items: [
                i18n.get('File'),
                i18n.get('URL')
            ],
            sections: [
                $fileTypeSection,
                $urlTypeSection
            ]
        });
        $tabSection.append(this.tab.$el);
    }

    /**
     * bind DOM events
     * @memberof PopupAddImage
     * @protected
     * @override
     */
    _initDOMEvent() {
        super._initDOMEvent();

        this.on('shown', () => this._$imageUrlInput.focus());
        this.on('hidden', () => this._resetInputs());

        this.on(`change .${CLASS_IMAGE_FILE_INPUT}`, () => {
            const filename = this._$imageFileInput.val().split('\\').pop();
            this._$altTextInput.val(filename);
        });

        this.on(`click .${CLASS_CLOSE_BUTTON}`, () => this.hide());
        this.on(`click .${CLASS_OK_BUTTON}`, () => {
            const imageUrl = this._$imageUrlInput.val();
            const altText = this._$altTextInput.val();

            if (imageUrl) {
                this._applyImage(imageUrl, altText);
            } else {
                const imageFile = this._$imageFileInput.get(0).files.item(0);
                const hookCallback = (url, text) => this._applyImage(url, altText || text);

                this.eventManager.emit('addImageBlobHook', imageFile, hookCallback, TYPE_UI);
            }

            this.hide();
        });

        this.tab.on('itemClick', () => this._resetInputs());
    }

    /**
     * bind editor events
     * @memberof PopupAddImage
     * @protected
     * @abstract
     */
    _initEditorEvent() {
        super._initEditorEvent();

        this.eventManager.listen('focus', () => this.hide());
        this.eventManager.listen('closeAllPopup', () => this.hide());

        this.eventManager.listen('openPopupAddImage', () => {
            this.eventManager.emit('closeAllPopup');
            this.show();
        });
    }

    _applyImage(imageUrl, altText) {
        this.eventManager.emit('command', 'AddImage', {
            imageUrl,
            altText: altText || 'image'
        });
        this.hide();
    }

    _resetInputs() {
        this.$el.find('input').val('');
    }
}

>>>>>>> 3d955389
module.exports = PopupAddImage;<|MERGE_RESOLUTION|>--- conflicted
+++ resolved
@@ -25,145 +25,6 @@
  * @class PopupAddImage
  * @extends {LayerPopup}
  */
-<<<<<<< HEAD
-function PopupAddImage(options) {
-    /* eslint-disable indent */
-    const POPUP_CONTENT = [
-        '<div class="te-tab-section"></div>',
-        '<div class="te-url-type">',
-            `<label for="">${i18n.get('Image URL')}</label>`,
-            '<input type="text" class="te-image-url-input" />',
-        '</div>',
-        '<form enctype="multipart/form-data" class="te-file-type">',
-            `<label for="">${i18n.get('Select image file')}</label>`,
-            '<input type="file" class="te-image-file-input" accept="image/*" />',
-        '</form>',
-        `<label for="url">${i18n.get('Description')}</label>`,
-        '<input type="text" class="te-alt-text-input" />',
-        '<div class="te-button-section">',
-            `<button type="button" class="te-ok-button">${i18n.get('OK')}</button>`,
-            `<button type="button" class="te-close-button">${i18n.get('Cancel')}</button>`,
-        '</div>'
-    ].join('');
-    /* eslint-enable indent */
-
-    options = util.extend({
-        title: i18n.get('Insert image'),
-        className: 'te-popup-add-image tui-editor-popup',
-        content: POPUP_CONTENT
-    }, options);
-
-    LayerPopup.call(this, options);
-
-    this.eventManager = options.eventManager;
-
-    this.render();
-
-    this._bindContentEvent();
-    this._linkWithEventManager();
-    // this._initApplyImageBindContext();
-}
-
-PopupAddImage.prototype = util.extend(
-    {},
-    LayerPopup.prototype
-);
-
-PopupAddImage.prototype._bindContentEvent = function() {
-    const self = this;
-
-    this.on('click .te-ok-button', () => {
-        self.trigger('okButtonClicked', self);
-        self.hide();
-    });
-
-    this.on('click .te-close-button', () => {
-        self.trigger('closeButtonClicked', self);
-        self.hide();
-    });
-
-    this.on('shown', () => {
-        self.$el.find('.te-image-url-input').focus();
-    });
-
-    this.on('hidden', () => {
-        self.resetInputs();
-    });
-
-    this.tab.on('itemClick', () => {
-        self.resetInputs();
-    });
-
-    this.on('change .te-image-file-input', () => {
-        const filename = self.$el.find('.te-image-file-input').val().split('\\').pop();
-        self.$el.find('.te-alt-text-input').val(filename);
-    });
-};
-
-PopupAddImage.prototype._linkWithEventManager = function() {
-    this.eventManager.listen('focus', () => {
-        this.hide();
-    });
-
-    this.eventManager.listen('openPopupAddImage', () => {
-        this.eventManager.emit('closeAllPopup');
-        this.show();
-    });
-
-    this.eventManager.listen('closeAllPopup', () => {
-        this.hide();
-    });
-
-    this.on('okButtonClicked', () => {
-        const imageUrl = this.$el.find('.te-image-url-input').val();
-        const altText = this.$el.find('.te-alt-text-input').val();
-
-        if (imageUrl) {
-            this.applyImage(imageUrl, altText);
-        } else {
-            this.eventManager.emit('addImageBlobHook',
-                this.$el.find('.te-image-file-input')[0].files[0],
-                (url, text) => this.applyImage(url, altText || text),
-                'ui');
-        }
-    });
-};
-
-PopupAddImage.prototype.applyImage = function(imageUrl, altText) {
-    this.eventManager.emit('command', 'AddImage', {
-        imageUrl,
-        altText: altText || 'image'
-    });
-    this.hide();
-};
-
-/**
- * _renderContent
- * @override
- */
-PopupAddImage.prototype._renderContent = function() {
-    const $popup = this.$el;
-
-    LayerPopup.prototype._renderContent.call(this);
-
-    this.tab = new Tab({
-        initName: i18n.get('File'),
-        items: [i18n.get('File'), i18n.get('URL')],
-        sections: [$popup.find('.te-file-type'), $popup.find('.te-url-type')]
-    });
-
-    this.$body.find('.te-tab-section').append(this.tab.$el);
-};
-
-PopupAddImage.prototype._getImageFileForm = function() {
-    return this.$el.find('form');
-};
-
-PopupAddImage.prototype.resetInputs = function() {
-    this.$el.find('input').val('');
-};
-
-=======
 class PopupAddImage extends LayerPopup {
 
     /**
@@ -312,5 +173,4 @@
     }
 }
 
->>>>>>> 3d955389
 module.exports = PopupAddImage;