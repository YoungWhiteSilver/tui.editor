/**
 * @fileoverview Implement Module for managing import external data such as image
 * @author Sungho Kim(sungho-kim@nhnent.com) FE Development Team/NHN Ent.
 */

<<<<<<< HEAD
const util = tui.util;
=======
const {util} = tui;
>>>>>>> 3d955389
const URLRegex = /(https?:\/\/)?([\da-z.-]+)\.([a-z.]{2,6})(\/([^\s]*))?/g;

/**
 * ImportManager
 * @exports ImportManager
 * @constructor
 * @class ImportManager
 * @param {EventManager} eventManager eventManager
 */
class ImportManager {
    constructor(eventManager) {
        this.eventManager = eventManager;
        this._lastState = null;

        this._initEvent();
        this._initDefaultImageImporter();
    }

    /**
     * graceful decode uri component
     * @param {string} uri - string to be decoded
     * @param {Function} decodeFunction - function to be used to decode
     * @returns {string} decoded string
     * @memberof ImportManager
     * @static
     */
    static decodeURIGraceful(uri, decodeFunction = decodeURI) {
        let decodedURI;
        try {
            decodedURI = decodeFunction(uri);
            decodedURI = decodedURI.replace(/ /g, '%20')
                .replace(/\(/g, '%28')
                .replace(/\)/g, '%29')
                .replace(/\[/g, '%5B')
                .replace(/\]/g, '%5D')
                .replace(/</g, '%3C')
                .replace(/>/g, '%3E');
        } catch (e) {
            decodedURI = uri;
        }

        return decodedURI;
    }

    /**
     * Initialize event handler
     * @memberOf ImportManager
     * @private
     */
    _initEvent() {
        this.eventManager.listen('stateChange', ev => {
            this._lastState = ev;
        });

        this.eventManager.listen('drop', ev => {
            const items = ev.data.dataTransfer && ev.data.dataTransfer.files;
            this._processBlobItems(items, ev.data);
        });

        this.eventManager.listen('paste', ev => {
            this._processClipboard(ev.data);
        });

        this.eventManager.listen('pasteBefore', ev => {
            this._decodeURL(ev);
        });
    }

    /**
     * Initialize default image importer
     * @memberOf ImportManager
     * @private
     */
    _initDefaultImageImporter() {
        this.eventManager.listen('addImageBlobHook', (blob, callback) => {
            const reader = new FileReader();

            reader.onload = event => {
                callback(event.target.result);
            };

            reader.readAsDataURL(blob);
        });
    }

    /**
     * Emit add image blob hook
     * @memberOf ImportManager
     * @param {object} item - item
     * @param {string} type - type of an event the item belongs to. paste or drop
     * @private
     */
    _emitAddImageBlobHook(item, type) {
        const blob = item.name ? item : item.getAsFile(); // Blob or File

        this.eventManager.emit('addImageBlobHook', blob, (imageUrl, altText) => {
            this.eventManager.emit('command', 'AddImage', {
                imageUrl,
                altText: altText || blob.name || 'image'
            });
        }, type);
    }

    /**
     * Decode url when paste link
     * @param {object} ev event object
     */
    _decodeURL(ev) {
<<<<<<< HEAD
        if (ev.source === 'markdown'
            && ev.data.text
        ) {
=======
        if (ev.source === 'markdown' && ev.data.text) {
>>>>>>> 3d955389
            const newTexts = [];

            ev.data.text.forEach(text => {
                text = text.replace(URLRegex, match => ImportManager.decodeURIGraceful(match));
                newTexts.push(text);
            });

            ev.data.update(null, null, newTexts);
        } else if (ev.source === 'wysiwyg' && ev.$clipboardContainer.find('A')) {
            const $anchor = ev.$clipboardContainer.find('A');

            $anchor.each((index, element) => {
                const text = $(element).text();
                const decodeFunction = text.match(URLRegex) ? decodeURI : decodeURIComponent;
                $(element).text(ImportManager.decodeURIGraceful(text, decodeFunction));
            });
        }
    }

    /**
     * Get blob or excel data from clipboard
     * @memberOf ImportManager
     * @param {object} evData Clipboard data
     * @private
     */
    _processClipboard(evData) {
        const cbData = evData.clipboardData || window.clipboardData;
        const blobItems = cbData && cbData.items;
        const {types} = cbData;

        if (blobItems && types && types.length === 1 && util.inArray('Files', types) !== -1) {
            this._processBlobItems(blobItems, evData);
        }
    }

    /**
     * Process for blob item
     * @memberOf ImportManager
     * @param {Array.<string>} items Item array
     * @param {object} evData Event data
     * @private
     */
    _processBlobItems(items, evData) {
        if (items) {
            util.forEachArray(items, item => {
                if (item.type.indexOf('image') !== -1) {
                    evData.preventDefault();
                    evData.codemirrorIgnore = true;
                    this._emitAddImageBlobHook(item, evData.type);

                    return false;
                }

                return true;
            });
        }
    }

    /**
     * Returns if current cursor state is in block format ex) blockquote, list, task, codeblock
     * @returns {boolean}
     * @private
     */
    _isInBlockFormat() {
        const state = this._lastState;

        return state && (state.codeBlock || state.list || state.task || state.code);
    }
}

module.exports = ImportManager;<|MERGE_RESOLUTION|>--- conflicted
+++ resolved
@@ -3,11 +3,7 @@
  * @author Sungho Kim(sungho-kim@nhnent.com) FE Development Team/NHN Ent.
  */
 
-<<<<<<< HEAD
-const util = tui.util;
-=======
 const {util} = tui;
->>>>>>> 3d955389
 const URLRegex = /(https?:\/\/)?([\da-z.-]+)\.([a-z.]{2,6})(\/([^\s]*))?/g;
 
 /**
@@ -116,13 +112,7 @@
      * @param {object} ev event object
      */
     _decodeURL(ev) {
-<<<<<<< HEAD
-        if (ev.source === 'markdown'
-            && ev.data.text
-        ) {
-=======
         if (ev.source === 'markdown' && ev.data.text) {
->>>>>>> 3d955389
             const newTexts = [];
 
             ev.data.text.forEach(text => {
