--- conflicted
+++ resolved
@@ -112,13 +112,7 @@
      * @param {object} ev event object
      */
     _decodeURL(ev) {
-<<<<<<< HEAD
-        if (ev.source === 'markdown'
-            && ev.data.text
-        ) {
-=======
         if (ev.source === 'markdown' && ev.data.text) {
->>>>>>> 2b6a9082
             const newTexts = [];
 
             ev.data.text.forEach(text => {
